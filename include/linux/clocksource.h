/*  linux/include/linux/clocksource.h
 *
 *  This file contains the structure definitions for clocksources.
 *
 *  If you are not a clocksource, or timekeeping code, you should
 *  not be including this file!
 */
#ifndef _LINUX_CLOCKSOURCE_H
#define _LINUX_CLOCKSOURCE_H

#include <linux/types.h>
#include <linux/timex.h>
#include <linux/time.h>
#include <linux/list.h>
#include <linux/cache.h>
#include <linux/timer.h>
#include <asm/div64.h>
#include <asm/io.h>

/* clocksource cycle base type */
typedef u64 cycle_t;
struct clocksource;

/**
 * struct cyclecounter - hardware abstraction for a free running counter
 *	Provides completely state-free accessors to the underlying hardware.
 *	Depending on which hardware it reads, the cycle counter may wrap
 *	around quickly. Locking rules (if necessary) have to be defined
 *	by the implementor and user of specific instances of this API.
 *
 * @read:		returns the current cycle value
 * @mask:		bitmask for two's complement
 *			subtraction of non 64 bit counters,
 *			see CLOCKSOURCE_MASK() helper macro
 * @mult:		cycle to nanosecond multiplier
 * @shift:		cycle to nanosecond divisor (power of two)
 */
struct cyclecounter {
	cycle_t (*read)(const struct cyclecounter *cc);
	cycle_t mask;
	u32 mult;
	u32 shift;
};

/**
 * struct timecounter - layer above a %struct cyclecounter which counts nanoseconds
 *	Contains the state needed by timecounter_read() to detect
 *	cycle counter wrap around. Initialize with
 *	timecounter_init(). Also used to convert cycle counts into the
 *	corresponding nanosecond counts with timecounter_cyc2time(). Users
 *	of this code are responsible for initializing the underlying
 *	cycle counter hardware, locking issues and reading the time
 *	more often than the cycle counter wraps around. The nanosecond
 *	counter will only wrap around after ~585 years.
 *
 * @cc:			the cycle counter used by this instance
 * @cycle_last:		most recent cycle counter value seen by
 *			timecounter_read()
 * @nsec:		continuously increasing count
 */
struct timecounter {
	const struct cyclecounter *cc;
	cycle_t cycle_last;
	u64 nsec;
};

/**
 * cyclecounter_cyc2ns - converts cycle counter cycles to nanoseconds
 * @tc:		Pointer to cycle counter.
 * @cycles:	Cycles
 *
 * XXX - This could use some mult_lxl_ll() asm optimization. Same code
 * as in cyc2ns, but with unsigned result.
 */
static inline u64 cyclecounter_cyc2ns(const struct cyclecounter *cc,
				      cycle_t cycles)
{
	u64 ret = (u64)cycles;
	ret = (ret * cc->mult) >> cc->shift;
	return ret;
}

/**
 * timecounter_init - initialize a time counter
 * @tc:			Pointer to time counter which is to be initialized/reset
 * @cc:			A cycle counter, ready to be used.
 * @start_tstamp:	Arbitrary initial time stamp.
 *
 * After this call the current cycle register (roughly) corresponds to
 * the initial time stamp. Every call to timecounter_read() increments
 * the time stamp counter by the number of elapsed nanoseconds.
 */
extern void timecounter_init(struct timecounter *tc,
			     const struct cyclecounter *cc,
			     u64 start_tstamp);

/**
 * timecounter_read - return nanoseconds elapsed since timecounter_init()
 *                    plus the initial time stamp
 * @tc:          Pointer to time counter.
 *
 * In other words, keeps track of time since the same epoch as
 * the function which generated the initial time stamp.
 */
extern u64 timecounter_read(struct timecounter *tc);

/**
 * timecounter_cyc2time - convert a cycle counter to same
 *                        time base as values returned by
 *                        timecounter_read()
 * @tc:		Pointer to time counter.
 * @cycle:	a value returned by tc->cc->read()
 *
 * Cycle counts that are converted correctly as long as they
 * fall into the interval [-1/2 max cycle count, +1/2 max cycle count],
 * with "max cycle count" == cs->mask+1.
 *
 * This allows conversion of cycle counter values which were generated
 * in the past.
 */
extern u64 timecounter_cyc2time(struct timecounter *tc,
				cycle_t cycle_tstamp);

/**
 * struct clocksource - hardware abstraction for a free running counter
 *	Provides mostly state-free accessors to the underlying hardware.
 *	This is the structure used for system time.
 *
 * @name:		ptr to clocksource name
 * @list:		list head for registration
 * @rating:		rating value for selection (higher is better)
 *			To avoid rating inflation the following
 *			list should give you a guide as to how
 *			to assign your clocksource a rating
 *			1-99: Unfit for real use
 *				Only available for bootup and testing purposes.
 *			100-199: Base level usability.
 *				Functional for real use, but not desired.
 *			200-299: Good.
 *				A correct and usable clocksource.
 *			300-399: Desired.
 *				A reasonably fast and accurate clocksource.
 *			400-499: Perfect
 *				The ideal clocksource. A must-use where
 *				available.
 * @read:		returns a cycle value, passes clocksource as argument
 * @enable:		optional function to enable the clocksource
 * @disable:		optional function to disable the clocksource
 * @mask:		bitmask for two's complement
 *			subtraction of non 64 bit counters
 * @mult:		cycle to nanosecond multiplier (adjusted by NTP)
 * @mult_orig:		cycle to nanosecond multiplier (unadjusted by NTP)
 * @shift:		cycle to nanosecond divisor (power of two)
 * @flags:		flags describing special properties
 * @vread:		vsyscall based read
 * @resume:		resume function for the clocksource, if necessary
 * @cycle_interval:	Used internally by timekeeping core, please ignore.
 * @xtime_interval:	Used internally by timekeeping core, please ignore.
 */
struct clocksource {
	/*
	 * First part of structure is read mostly
	 */
	char *name;
	struct list_head list;
	int rating;
	cycle_t (*read)(struct clocksource *cs);
	int (*enable)(struct clocksource *cs);
	void (*disable)(struct clocksource *cs);
	cycle_t mask;
	u32 mult;
	u32 mult_orig;
	u32 shift;
	unsigned long flags;
	cycle_t (*vread)(void);
	void (*resume)(void);
#ifdef CONFIG_IA64
	void *fsys_mmio;        /* used by fsyscall asm code */
#define CLKSRC_FSYS_MMIO_SET(mmio, addr)      ((mmio) = (addr))
#else
#define CLKSRC_FSYS_MMIO_SET(mmio, addr)      do { } while (0)
#endif

	/* timekeeping specific data, ignore */
	cycle_t cycle_interval;
	u64	xtime_interval;
	u32	raw_interval;
	/*
	 * Second part is written at each timer interrupt
	 * Keep it in a different cache line to dirty no
	 * more than one cache line.
	 */
	cycle_t cycle_last ____cacheline_aligned_in_smp;
	u64 xtime_nsec;
	s64 error;
	struct timespec raw_time;

#ifdef CONFIG_CLOCKSOURCE_WATCHDOG
	/* Watchdog related data, used by the framework */
	struct list_head wd_list;
	cycle_t wd_last;
#endif
};

extern struct clocksource *clock;	/* current clocksource */

/*
 * Clock source flags bits::
 */
#define CLOCK_SOURCE_IS_CONTINUOUS		0x01
#define CLOCK_SOURCE_MUST_VERIFY		0x02

#define CLOCK_SOURCE_WATCHDOG			0x10
#define CLOCK_SOURCE_VALID_FOR_HRES		0x20

/* simplify initialization of mask field */
#define CLOCKSOURCE_MASK(bits) (cycle_t)((bits) < 64 ? ((1ULL<<(bits))-1) : -1)

/**
 * clocksource_khz2mult - calculates mult from khz and shift
 * @khz:		Clocksource frequency in KHz
 * @shift_constant:	Clocksource shift factor
 *
 * Helper functions that converts a khz counter frequency to a timsource
 * multiplier, given the clocksource shift value
 */
static inline u32 clocksource_khz2mult(u32 khz, u32 shift_constant)
{
	/*  khz = cyc/(Million ns)
	 *  mult/2^shift  = ns/cyc
	 *  mult = ns/cyc * 2^shift
	 *  mult = 1Million/khz * 2^shift
	 *  mult = 1000000 * 2^shift / khz
	 *  mult = (1000000<<shift) / khz
	 */
	u64 tmp = ((u64)1000000) << shift_constant;

	tmp += khz/2; /* round for do_div */
	do_div(tmp, khz);

	return (u32)tmp;
}

/**
 * clocksource_hz2mult - calculates mult from hz and shift
 * @hz:			Clocksource frequency in Hz
 * @shift_constant:	Clocksource shift factor
 *
 * Helper functions that converts a hz counter
 * frequency to a timsource multiplier, given the
 * clocksource shift value
 */
static inline u32 clocksource_hz2mult(u32 hz, u32 shift_constant)
{
	/*  hz = cyc/(Billion ns)
	 *  mult/2^shift  = ns/cyc
	 *  mult = ns/cyc * 2^shift
	 *  mult = 1Billion/hz * 2^shift
	 *  mult = 1000000000 * 2^shift / hz
	 *  mult = (1000000000<<shift) / hz
	 */
	u64 tmp = ((u64)1000000000) << shift_constant;

	tmp += hz/2; /* round for do_div */
	do_div(tmp, hz);

	return (u32)tmp;
}

/**
 * clocksource_read: - Access the clocksource's current cycle value
 * @cs:		pointer to clocksource being read
 *
 * Uses the clocksource to return the current cycle_t value
 */
static inline cycle_t clocksource_read(struct clocksource *cs)
{
	return cs->read(cs);
}

/**
 * clocksource_enable: - enable clocksource
 * @cs:		pointer to clocksource
 *
 * Enables the specified clocksource. The clocksource callback
 * function should start up the hardware and setup mult and field
 * members of struct clocksource to reflect hardware capabilities.
 */
static inline int clocksource_enable(struct clocksource *cs)
{
	int ret = 0;

	if (cs->enable)
		ret = cs->enable(cs);

<<<<<<< HEAD
	/* save mult_orig on enable */
=======
	/*
	 * The frequency may have changed while the clocksource
	 * was disabled. If so the code in ->enable() must update
	 * the mult value to reflect the new frequency. Make sure
	 * mult_orig follows this change.
	 */
>>>>>>> 80ffb3cc
	cs->mult_orig = cs->mult;

	return ret;
}

/**
 * clocksource_disable: - disable clocksource
 * @cs:		pointer to clocksource
 *
 * Disables the specified clocksource. The clocksource callback
 * function should power down the now unused hardware block to
 * save power.
 */
static inline void clocksource_disable(struct clocksource *cs)
{
	/*
	 * Save mult_orig in mult so clocksource_enable() can
	 * restore the value regardless if ->enable() updates
	 * the value of mult or not.
	 */
	cs->mult = cs->mult_orig;

	if (cs->disable)
		cs->disable(cs);
}

/**
 * cyc2ns - converts clocksource cycles to nanoseconds
 * @cs:		Pointer to clocksource
 * @cycles:	Cycles
 *
 * Uses the clocksource and ntp ajdustment to convert cycle_ts to nanoseconds.
 *
 * XXX - This could use some mult_lxl_ll() asm optimization
 */
static inline s64 cyc2ns(struct clocksource *cs, cycle_t cycles)
{
	u64 ret = (u64)cycles;
	ret = (ret * cs->mult) >> cs->shift;
	return ret;
}

/**
 * clocksource_calculate_interval - Calculates a clocksource interval struct
 *
 * @c:		Pointer to clocksource.
 * @length_nsec: Desired interval length in nanoseconds.
 *
 * Calculates a fixed cycle/nsec interval for a given clocksource/adjustment
 * pair and interval request.
 *
 * Unless you're the timekeeping code, you should not be using this!
 */
static inline void clocksource_calculate_interval(struct clocksource *c,
					  	  unsigned long length_nsec)
{
	u64 tmp;

	/* Do the ns -> cycle conversion first, using original mult */
	tmp = length_nsec;
	tmp <<= c->shift;
	tmp += c->mult_orig/2;
	do_div(tmp, c->mult_orig);

	c->cycle_interval = (cycle_t)tmp;
	if (c->cycle_interval == 0)
		c->cycle_interval = 1;

	/* Go back from cycles -> shifted ns, this time use ntp adjused mult */
	c->xtime_interval = (u64)c->cycle_interval * c->mult;
	c->raw_interval = ((u64)c->cycle_interval * c->mult_orig) >> c->shift;
}


/* used to install a new clocksource */
extern int clocksource_register(struct clocksource*);
extern void clocksource_unregister(struct clocksource*);
extern void clocksource_touch_watchdog(void);
extern struct clocksource* clocksource_get_next(void);
extern void clocksource_change_rating(struct clocksource *cs, int rating);
extern void clocksource_resume(void);

#ifdef CONFIG_GENERIC_TIME_VSYSCALL
extern void update_vsyscall(struct timespec *ts, struct clocksource *c);
extern void update_vsyscall_tz(void);
#else
static inline void update_vsyscall(struct timespec *ts, struct clocksource *c)
{
}

static inline void update_vsyscall_tz(void)
{
}
#endif

#endif /* _LINUX_CLOCKSOURCE_H */<|MERGE_RESOLUTION|>--- conflicted
+++ resolved
@@ -293,16 +293,12 @@
 	if (cs->enable)
 		ret = cs->enable(cs);
 
-<<<<<<< HEAD
-	/* save mult_orig on enable */
-=======
 	/*
 	 * The frequency may have changed while the clocksource
 	 * was disabled. If so the code in ->enable() must update
 	 * the mult value to reflect the new frequency. Make sure
 	 * mult_orig follows this change.
 	 */
->>>>>>> 80ffb3cc
 	cs->mult_orig = cs->mult;
 
 	return ret;
