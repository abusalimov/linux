/*
 * Copyright (C) 2016-2017 Contactless Devices, LLC
 * Copyright (C) 2015 Freescale Semiconductor, Inc.
 *
 * This program is free software; you can redistribute it and/or modify
 * it under the terms of the GNU General Public License version 2 as
 * published by the Free Software Foundation.
 */

/dts-v1/;

#include "imx6ul.dtsi"

/ {
	model = "Wiren Board rev. 6.0.1 (i.MX6UL)";
	compatible = "contactless,imx6ul-wirenboard60", "contactless,imx6ul-wirenboard-evk", "fsl,imx6ul-14x14-evk", "fsl,imx6ul";

	chosen {
		stdout-path = &uart1;
	};

	memory {
		reg = <0x80000000 0x20000000>;
	};

	backlight {
		status = "disabled";
	};

	regulators {
		compatible = "simple-bus";
		#address-cells = <1>;
		#size-cells = <0>;

		reg_vref_3v3: regulator@0 {
			reg = <0>;
			compatible = "regulator-fixed";
			regulator-name = "vref-3v3";
			regulator-min-microvolt = <3300000>;
			regulator-max-microvolt = <3300000>;
		};

		reg_usb1_vbus: regulator@1 {
			reg = <1>;
			compatible = "regulator-fixed";
			regulator-name = "usb1_vbus";
			regulator-min-microvolt = <5000000>;
			regulator-max-microvolt = <5000000>;

			pinctrl-names = "default";
			pinctrl-0 = <&pinctrl_usb1vbus_gpio>;

			gpio = <&gpio4 12>;
			enable-active-high;
		};

		reg_usb2_vbus: regulator@2 {
			reg = <2>;
			compatible = "regulator-fixed";
			regulator-name = "usb2_vbus";
			regulator-min-microvolt = <3300000>;
			regulator-max-microvolt = <3300000>;

			pinctrl-names = "default";
			pinctrl-0 = <&pinctrl_usb2vbus_gpio>;

			gpio = <&gpio3 10 0>;
			/* active low */
		};

	};

	leds {
		compatible = "gpio-leds";
		pinctrl-names = "default";
		pinctrl-0 = <&pinctrl_leds_pin_gpio>;

		green {
			label = "green";
			gpios = <&gpio1 15 0>;
			linux,default-trigger = "default-off";
			default-state = "on";
			open-drain;
		};

<<<<<<< HEAD
	/* Enable 1-wire network on terminal block W1 */
	onewire_w1 {
		compatible = "w1-gpio";
		pinctrl-names = "default";
		pinctrl-0 = <&pinctrl_w1_gpio>;

		gpios = <&gpio4 11 0>;
		pu-gpios = <&gpio4 16 0>;
	};

	/* Enable 1-wire network on terminal block W2 */
	onewire_w2 {
		compatible = "w1-gpio";
		pinctrl-names = "default";
		pinctrl-0 = <&pinctrl_w2_gpio>;

		gpios = <&gpio1 11 0>;
		pu-gpios = <&gpio1 13 0>;
	};

	lirc-rfm69 {
		compatible = "lirc-pwm";

		pinctrl-names = "default";
		pinctrl-0 = <&pinctrl_rfm69_dio2>;

		gpio-recv = <&gpio3 14 0>;
		gpio-recv-disable-filter;
	};

	spi-rfm69 {
		compatible = "spi-gpio";

		pinctrl-names = "default";
		pinctrl-0 = <&pinctrl_rfm69_spi_irq>;
		status = "okay";

		gpio-sck = <&gpio3 25 0>;
		gpio-mosi = <&gpio3 27 0>;
		gpio-miso = <&gpio3 28 0>;
		cs-gpios = <&gpio3 26 0>;
		num-chipselects = <1>;
		#address-cells = <1>;
		#size-cells = <0>;

		spidev@0 {
			compatible = "hoperf,rfm69w";
			spi-max-frequency = <10000>;
			reg = <0>;
=======
		red {
			label = "red";
			gpios = <&gpio1 14 0>;
			linux,default-trigger = "timer";
>>>>>>> c394d3a3
		};
	};
};

&clks {
	assigned-clocks = <&clks IMX6UL_CLK_PLL4_AUDIO_DIV>;
	assigned-clock-rates = <786432000>;
};

&cpu0 {
	arm-supply = <&reg_arm>;
	soc-supply = <&reg_soc>;
};

&i2c2 {
	clock_frequency = <100000>;
	pinctrl-names = "default";
	pinctrl-0 = <&pinctrl_i2c2>;
	status = "okay";

	codec: wm8960@1a {
		#sound-dai-cells = <0>;
		compatible = "wlf,wm8960";
		reg = <0x1a>;
		wlf,shared-lrclk;
	};
};

&fec1 {
	pinctrl-names = "default";
	pinctrl-0 = <&pinctrl_enet1>;
	phy-mode = "rmii";
	phy-handle = <&ethphy0>;
	status = "okay";
};

&fec2 {
	pinctrl-names = "default";
	pinctrl-0 = <&pinctrl_enet2>;
	phy-mode = "rmii";
	phy-handle = <&ethphy1>;
	status = "okay";

	mdio {
		#address-cells = <1>;
		#size-cells = <0>;

		ethphy0: ethernet-phy@0 {
			reg = <0>;
			smsc,disable-energy-detect;
		};

		ethphy1: ethernet-phy@1 {
			reg = <1>;
			smsc,disable-energy-detect;
		};
	};
};


&lcdif {
	status = "disabled";
};

&pwm4 {
	pinctrl-names = "default";
	pinctrl-0 = <&pinctrl_pwm4_m17>;
	status = "okay";
};

&qspi {
	pinctrl-names = "default";
	pinctrl-0 = <&pinctrl_qspi>;
	status = "okay";

	flash0: n25q256a@0 {
		#address-cells = <1>;
		#size-cells = <1>;
		compatible = "micron,n25q256a";
		spi-max-frequency = <29000000>;
		reg = <0>;
	};
};

&sai2 {
	pinctrl-names = "default";
	pinctrl-0 = <&pinctrl_sai2>;
	assigned-clocks = <&clks IMX6UL_CLK_SAI2_SEL>,
			  <&clks IMX6UL_CLK_SAI2>;
	assigned-clock-parents = <&clks IMX6UL_CLK_PLL4_AUDIO_DIV>;
	assigned-clock-rates = <0>, <12288000>;
	fsl,sai-mclk-direction-output;
	status = "disabled";
};

&snvs_poweroff {
	status = "okay";
};

&tsc {
	status = "disabled";
};

&uart1 {
	pinctrl-names = "default";
	pinctrl-0 = <&pinctrl_uart1>;
	status = "okay";
};

&uart2 {
	pinctrl-names = "default";
	pinctrl-0 = <&pinctrl_uart2>;
	uart-has-rtscts;
	linux,rs485-enabled-at-boot-time;
	status = "okay";
};

&uart4 {
	pinctrl-names = "default";
	pinctrl-0 = <&pinctrl_uart4>;
	uart-has-rtscts;
	linux,rs485-enabled-at-boot-time;
	status = "okay";
};

&usbotg1 {
	vbus-supply = <&reg_usb1_vbus>;
	dr_mode = "peripheral";
	status = "okay";
};

&usbotg2 {
	vbus-supply = <&reg_usb2_vbus>;
	dr_mode = "host";
	disable-over-current;
	status = "okay";
};

&usdhc2 {
	pinctrl-names = "default";
	pinctrl-0 = <&pinctrl_usdhc2>;
	no-1-8-v;
	keep-power-in-suspend;
	wakeup-source;
	status = "okay";
};

&wdog1 {
	pinctrl-names = "default";
	pinctrl-0 = <&pinctrl_wdog>;
	fsl,ext-reset-output;
};

&adc1 {
	pinctrl-names = "default";
	pinctrl-0 = <&pinctrl_adc1>;
	status = "okay";
	vref-supply = <&reg_vref_3v3>;
};

&iomuxc {
	pinctrl-names = "default";

	pinctrl_csi1: csi1grp {
		fsl,pins = <
			MX6UL_PAD_CSI_MCLK__CSI_MCLK		0x1b088
			MX6UL_PAD_CSI_PIXCLK__CSI_PIXCLK	0x1b088
			MX6UL_PAD_CSI_VSYNC__CSI_VSYNC		0x1b088
			MX6UL_PAD_CSI_HSYNC__CSI_HSYNC		0x1b088
			MX6UL_PAD_CSI_DATA00__CSI_DATA02	0x1b088
			MX6UL_PAD_CSI_DATA01__CSI_DATA03	0x1b088
			MX6UL_PAD_CSI_DATA02__CSI_DATA04	0x1b088
			MX6UL_PAD_CSI_DATA03__CSI_DATA05	0x1b088
			MX6UL_PAD_CSI_DATA04__CSI_DATA06	0x1b088
			MX6UL_PAD_CSI_DATA05__CSI_DATA07	0x1b088
			MX6UL_PAD_CSI_DATA06__CSI_DATA08	0x1b088
			MX6UL_PAD_CSI_DATA07__CSI_DATA09	0x1b088
		>;
	};

	pinctrl_enet1: enet1grp {
		fsl,pins = <
			MX6UL_PAD_ENET1_RX_EN__ENET1_RX_EN	0x1b0b0
			MX6UL_PAD_ENET1_RX_ER__ENET1_RX_ER	0x1b0b0
			MX6UL_PAD_ENET1_RX_DATA0__ENET1_RDATA00	0x1b0b0
			MX6UL_PAD_ENET1_RX_DATA1__ENET1_RDATA01	0x1b0b0
			MX6UL_PAD_ENET1_TX_EN__ENET1_TX_EN	0x1b0b0
			MX6UL_PAD_ENET1_TX_DATA0__ENET1_TDATA00	0x1b0b0
			MX6UL_PAD_ENET1_TX_DATA1__ENET1_TDATA01	0x1b0b0
			MX6UL_PAD_ENET1_TX_CLK__ENET1_REF_CLK1	0x4001b031
		>;
	};

	pinctrl_enet2: enet2grp {
		fsl,pins = <
			MX6UL_PAD_GPIO1_IO07__ENET2_MDC		0x1b0b0
			MX6UL_PAD_GPIO1_IO06__ENET2_MDIO	0x1b0b0
			MX6UL_PAD_ENET2_RX_EN__ENET2_RX_EN	0x1b0b0
			MX6UL_PAD_ENET2_RX_ER__ENET2_RX_ER	0x1b0b0
			MX6UL_PAD_ENET2_RX_DATA0__ENET2_RDATA00	0x1b0b0
			MX6UL_PAD_ENET2_RX_DATA1__ENET2_RDATA01	0x1b0b0
			MX6UL_PAD_ENET2_TX_EN__ENET2_TX_EN	0x1b0b0
			MX6UL_PAD_ENET2_TX_DATA0__ENET2_TDATA00	0x1b0b0
			MX6UL_PAD_ENET2_TX_DATA1__ENET2_TDATA01	0x1b0b0
			MX6UL_PAD_ENET2_TX_CLK__ENET2_REF_CLK2	0x4001b031
			MX6UL_PAD_SNVS_TAMPER0__GPIO5_IO00	0x17059
		>;
	};

	pinctrl_flexcan1: flexcan1grp{
		fsl,pins = <
			MX6UL_PAD_UART3_RTS_B__FLEXCAN1_RX	0x1b020
			MX6UL_PAD_UART3_CTS_B__FLEXCAN1_TX	0x1b020
		>;
	};

	pinctrl_flexcan2: flexcan2grp{
		fsl,pins = <
			MX6UL_PAD_UART2_RTS_B__FLEXCAN2_RX	0x1b020
			MX6UL_PAD_UART2_CTS_B__FLEXCAN2_TX	0x1b020
		>;
	};

	pinctrl_i2c1: i2c1grp {
		fsl,pins = <
			MX6UL_PAD_UART4_TX_DATA__I2C1_SCL 0x4001b8b0
			MX6UL_PAD_UART4_RX_DATA__I2C1_SDA 0x4001b8b0
		>;
	};

	pinctrl_i2c2: i2c2grp {
		fsl,pins = <
			MX6UL_PAD_UART5_TX_DATA__I2C2_SCL 0x4001b8b0
			MX6UL_PAD_UART5_RX_DATA__I2C2_SDA 0x4001b8b0
		>;
	};

	pinctrl_lcdif_dat: lcdifdatgrp {
		fsl,pins = <
			MX6UL_PAD_LCD_DATA00__LCDIF_DATA00  0x79
			MX6UL_PAD_LCD_DATA01__LCDIF_DATA01  0x79
			MX6UL_PAD_LCD_DATA02__LCDIF_DATA02  0x79
			MX6UL_PAD_LCD_DATA03__LCDIF_DATA03  0x79
			MX6UL_PAD_LCD_DATA04__LCDIF_DATA04  0x79
			MX6UL_PAD_LCD_DATA05__LCDIF_DATA05  0x79
			MX6UL_PAD_LCD_DATA06__LCDIF_DATA06  0x79
			MX6UL_PAD_LCD_DATA07__LCDIF_DATA07  0x79
			MX6UL_PAD_LCD_DATA08__LCDIF_DATA08  0x79
			MX6UL_PAD_LCD_DATA09__LCDIF_DATA09  0x79
			MX6UL_PAD_LCD_DATA10__LCDIF_DATA10  0x79
			MX6UL_PAD_LCD_DATA11__LCDIF_DATA11  0x79
			MX6UL_PAD_LCD_DATA12__LCDIF_DATA12  0x79
			MX6UL_PAD_LCD_DATA13__LCDIF_DATA13  0x79
			MX6UL_PAD_LCD_DATA14__LCDIF_DATA14  0x79
			MX6UL_PAD_LCD_DATA15__LCDIF_DATA15  0x79
			MX6UL_PAD_LCD_DATA16__LCDIF_DATA16  0x79
			MX6UL_PAD_LCD_DATA17__LCDIF_DATA17  0x79
			MX6UL_PAD_LCD_DATA18__LCDIF_DATA18  0x79
			MX6UL_PAD_LCD_DATA19__LCDIF_DATA19  0x79
			MX6UL_PAD_LCD_DATA20__LCDIF_DATA20  0x79
			MX6UL_PAD_LCD_DATA21__LCDIF_DATA21  0x79
			MX6UL_PAD_LCD_DATA22__LCDIF_DATA22  0x79
			MX6UL_PAD_LCD_DATA23__LCDIF_DATA23  0x79
		>;
	};

	pinctrl_lcdif_ctrl: lcdifctrlgrp {
		fsl,pins = <
			MX6UL_PAD_LCD_CLK__LCDIF_CLK	    0x79
			MX6UL_PAD_LCD_ENABLE__LCDIF_ENABLE  0x79
			MX6UL_PAD_LCD_HSYNC__LCDIF_HSYNC    0x79
			MX6UL_PAD_LCD_VSYNC__LCDIF_VSYNC    0x79
			/* used for lcd reset */
			MX6UL_PAD_SNVS_TAMPER9__GPIO5_IO09  0x79
		>;
	};

	pinctrl_qspi: qspigrp {
		fsl,pins = <
			MX6UL_PAD_NAND_WP_B__QSPI_A_SCLK	0x70a1
			MX6UL_PAD_NAND_READY_B__QSPI_A_DATA00	0x70a1
			MX6UL_PAD_NAND_CE0_B__QSPI_A_DATA01	0x70a1
			MX6UL_PAD_NAND_CE1_B__QSPI_A_DATA02	0x70a1
			MX6UL_PAD_NAND_CLE__QSPI_A_DATA03	0x70a1
			MX6UL_PAD_NAND_DQS__QSPI_A_SS0_B	0x70a1
		>;
	};

	pinctrl_sai2: sai2grp {
		fsl,pins = <
			MX6UL_PAD_JTAG_TDI__SAI2_TX_BCLK	0x17088
			MX6UL_PAD_JTAG_TDO__SAI2_TX_SYNC	0x17088
			MX6UL_PAD_JTAG_TRST_B__SAI2_TX_DATA	0x11088
			MX6UL_PAD_JTAG_TCK__SAI2_RX_DATA	0x11088
			MX6UL_PAD_JTAG_TMS__SAI2_MCLK		0x17088
			MX6UL_PAD_SNVS_TAMPER4__GPIO5_IO04	0x17059
		>;
	};

	pinctrl_sim2: sim2grp {
		fsl,pins = <
			MX6UL_PAD_CSI_DATA03__SIM2_PORT1_PD		0xb808
			MX6UL_PAD_CSI_DATA04__SIM2_PORT1_CLK		0x31
			MX6UL_PAD_CSI_DATA05__SIM2_PORT1_RST_B		0xb808
			MX6UL_PAD_CSI_DATA06__SIM2_PORT1_SVEN		0xb808
			MX6UL_PAD_CSI_DATA07__SIM2_PORT1_TRXD		0xb809
			MX6UL_PAD_CSI_DATA02__GPIO4_IO23		0x3008
		>;
	};

	pinctrl_uart1: uart1grp {
		fsl,pins = <
			MX6UL_PAD_UART1_TX_DATA__UART1_DCE_TX 0x1b0b1
			MX6UL_PAD_UART1_RX_DATA__UART1_DCE_RX 0x1b0b1
		>;
	};

	pinctrl_uart2: uart2grp {
		fsl,pins = <
		MX6UL_PAD_UART2_TX_DATA__UART2_DCE_TX   0x1b0b1
		MX6UL_PAD_UART2_RX_DATA__UART2_DCE_RX   0x1b0b1
		MX6UL_PAD_UART2_CTS_B__UART2_DCE_CTS   0x1b0b1
		>;
	};

	pinctrl_uart4: uart4grp {
		fsl,pins = <
		MX6UL_PAD_UART4_TX_DATA__UART4_DCE_TX   0x1b0b1
		MX6UL_PAD_UART4_RX_DATA__UART4_DCE_RX   0x1b0b1
		MX6UL_PAD_LCD_HSYNC__UART4_DCE_CTS   0x1b0b1
		>;
	};

	pinctrl_usdhc2: usdhc2grp {
		fsl,pins = <
			MX6UL_PAD_NAND_RE_B__USDHC2_CLK     0x17059
			MX6UL_PAD_NAND_WE_B__USDHC2_CMD     0x17059
			MX6UL_PAD_NAND_DATA00__USDHC2_DATA0 0x17059
			MX6UL_PAD_NAND_DATA01__USDHC2_DATA1 0x17059
			MX6UL_PAD_NAND_DATA02__USDHC2_DATA2 0x17059
			MX6UL_PAD_NAND_DATA03__USDHC2_DATA3 0x17059
		>;
	};

	pinctrl_wdog: wdoggrp {
		fsl,pins = <
			MX6UL_PAD_LCD_RESET__WDOG1_WDOG_ANY    0x30b0
		>;
	};

<<<<<<< HEAD
        pinctrl_leds_pin_gpio: leds_pin_gpio {
            fsl,pins = <
                    MX6UL_PAD_JTAG_TCK__GPIO1_IO14    0x30b0
                    MX6UL_PAD_JTAG_TRST_B__GPIO1_IO15    0x30b0

                    /* temporary gpio as gpio */
                    MX6UL_PAD_LCD_DATA10__GPIO3_IO15    0x30b0
                    MX6UL_PAD_LCD_DATA11__GPIO3_IO16    0x30b0
                    MX6UL_PAD_LCD_DATA12__GPIO3_IO17    0x30b0
                    MX6UL_PAD_LCD_DATA13__GPIO3_IO18    0x30b0
                    MX6UL_PAD_LCD_DATA18__GPIO3_IO23    0x30b0
                    MX6UL_PAD_LCD_DATA15__GPIO3_IO20    0x30b0
                    MX6UL_PAD_LCD_DATA14__GPIO3_IO19    0x30b0
                    MX6UL_PAD_UART2_RTS_B__GPIO1_IO23    0x30b0
                    MX6UL_PAD_GPIO1_IO05__GPIO1_IO05    0x30b0
            >;
        };
=======
	pinctrl_leds_pin_gpio: leds_pin_gpio {
		fsl,pins = <
			MX6UL_PAD_JTAG_TCK__GPIO1_IO14    0x30b0
			MX6UL_PAD_JTAG_TRST_B__GPIO1_IO15    0x30b0
			
			/* temporary gpio as gpio */
			MX6UL_PAD_NAND_WP_B__GPIO4_IO11    0x30b0
			MX6UL_PAD_JTAG_TMS__GPIO1_IO11    0x30b0
			MX6UL_PAD_LCD_DATA10__GPIO3_IO15    0x30b0
			MX6UL_PAD_LCD_DATA11__GPIO3_IO16    0x30b0
			MX6UL_PAD_LCD_DATA12__GPIO3_IO17    0x30b0
			MX6UL_PAD_LCD_DATA13__GPIO3_IO18    0x30b0
			MX6UL_PAD_NAND_DQS__GPIO4_IO16    0x30b0
			MX6UL_PAD_JTAG_TDI__GPIO1_IO13    0x30b0
			MX6UL_PAD_LCD_DATA18__GPIO3_IO23    0x30b0
			MX6UL_PAD_LCD_DATA15__GPIO3_IO20    0x30b0
			MX6UL_PAD_LCD_DATA14__GPIO3_IO19    0x30b0
			MX6UL_PAD_UART2_RTS_B__GPIO1_IO23    0x30b0
			MX6UL_PAD_GPIO1_IO05__GPIO1_IO05    0x30b0
		>;
	};
>>>>>>> c394d3a3

	pinctrl_adc1: adc1grp {
		fsl,pins = <
			MX6UL_PAD_GPIO1_IO01__GPIO1_IO01        0xb0
			MX6UL_PAD_GPIO1_IO02__GPIO1_IO02        0xb0
			MX6UL_PAD_GPIO1_IO03__GPIO1_IO03        0xb0
			MX6UL_PAD_GPIO1_IO04__GPIO1_IO04        0xb0
			MX6UL_PAD_GPIO1_IO08__GPIO1_IO08        0xb0
		>;
	};

	pinctrl_pwm4_m17: pwm4grp {
		fsl,pins = <
			MX6UL_PAD_GPIO1_IO05__PWM4_OUT	0x30b0
		>;
	};

        pinctrl_w1_gpio: w1grp {
		fsl,pins = <
		    MX6UL_PAD_NAND_WP_B__GPIO4_IO11    0x30b0
                    MX6UL_PAD_NAND_DQS__GPIO4_IO16    0x30b0
	        >;
        };

        pinctrl_w2_gpio: w2grp {
		fsl,pins = <
                    MX6UL_PAD_JTAG_TMS__GPIO1_IO11    0x30b0
                    MX6UL_PAD_JTAG_TDI__GPIO1_IO13    0x30b0
	        >;
        };

        pinctrl_rfm69_spi_irq: rfm69spigrp {
		fsl,pins = <
                    MX6UL_PAD_LCD_DATA23__GPIO3_IO28    0x30b0
                    MX6UL_PAD_LCD_DATA22__GPIO3_IO27    0x30b0
                    MX6UL_PAD_LCD_DATA21__GPIO3_IO26    0x30b0
                    MX6UL_PAD_LCD_DATA20__GPIO3_IO25    0x30b0
                    MX6UL_PAD_LCD_DATA09__GPIO3_IO14    0x30b0
	        >;
        };

        pinctrl_rfm69_dio2: rfm69diogrp {
		fsl,pins = <
                    MX6UL_PAD_LCD_DATA08__GPIO3_IO13    0x30b0
	        >;
        };


        pinctrl_usb1vbus_gpio: usb1vbusgrp {
		fsl,pins = <
                    MX6UL_PAD_NAND_READY_B__GPIO4_IO12    0x30b0
	        >;
        };


        pinctrl_usb2vbus_gpio: usb2vbusgrp {
		fsl,pins = <
                    MX6UL_PAD_LCD_DATA05__GPIO3_IO10    0x30b0
	        >;
        };


};<|MERGE_RESOLUTION|>--- conflicted
+++ resolved
@@ -70,20 +70,25 @@
 
 	};
 
-	leds {
-		compatible = "gpio-leds";
-		pinctrl-names = "default";
-		pinctrl-0 = <&pinctrl_leds_pin_gpio>;
-
-		green {
-			label = "green";
-			gpios = <&gpio1 15 0>;
-			linux,default-trigger = "default-off";
-			default-state = "on";
-			open-drain;
-		};
-
-<<<<<<< HEAD
+        leds {
+            compatible = "gpio-leds";
+            pinctrl-names = "default";
+            pinctrl-0 = <&pinctrl_leds_pin_gpio>;
+
+            green {
+                label = "green";
+                gpios = <&gpio1 15 0>;
+                linux,default-trigger = "default-off";
+                default-state = "on";
+                open-drain;
+            };
+
+            red {
+                label = "red";
+                gpios = <&gpio1 14 0>;
+                linux,default-trigger = "timer";
+            };
+        };
 	/* Enable 1-wire network on terminal block W1 */
 	onewire_w1 {
 		compatible = "w1-gpio";
@@ -133,12 +138,6 @@
 			compatible = "hoperf,rfm69w";
 			spi-max-frequency = <10000>;
 			reg = <0>;
-=======
-		red {
-			label = "red";
-			gpios = <&gpio1 14 0>;
-			linux,default-trigger = "timer";
->>>>>>> c394d3a3
 		};
 	};
 };
@@ -456,21 +455,21 @@
 		>;
 	};
 
-	pinctrl_uart2: uart2grp {
-		fsl,pins = <
-		MX6UL_PAD_UART2_TX_DATA__UART2_DCE_TX   0x1b0b1
-		MX6UL_PAD_UART2_RX_DATA__UART2_DCE_RX   0x1b0b1
-		MX6UL_PAD_UART2_CTS_B__UART2_DCE_CTS   0x1b0b1
-		>;
-	};
-
-	pinctrl_uart4: uart4grp {
-		fsl,pins = <
-		MX6UL_PAD_UART4_TX_DATA__UART4_DCE_TX   0x1b0b1
-		MX6UL_PAD_UART4_RX_DATA__UART4_DCE_RX   0x1b0b1
-		MX6UL_PAD_LCD_HSYNC__UART4_DCE_CTS   0x1b0b1
-		>;
-	};
+        pinctrl_uart2: uart2grp {
+                fsl,pins = <
+                MX6UL_PAD_UART2_TX_DATA__UART2_DCE_TX   0x1b0b1
+                MX6UL_PAD_UART2_RX_DATA__UART2_DCE_RX   0x1b0b1
+                MX6UL_PAD_UART2_CTS_B__UART2_DCE_CTS   0x1b0b1
+                >;
+        };
+
+        pinctrl_uart4: uart4grp {
+                fsl,pins = <
+                MX6UL_PAD_UART4_TX_DATA__UART4_DCE_TX   0x1b0b1
+                MX6UL_PAD_UART4_RX_DATA__UART4_DCE_RX   0x1b0b1
+                MX6UL_PAD_LCD_HSYNC__UART4_DCE_CTS   0x1b0b1
+                >;
+        };
 
 	pinctrl_usdhc2: usdhc2grp {
 		fsl,pins = <
@@ -489,7 +488,6 @@
 		>;
 	};
 
-<<<<<<< HEAD
         pinctrl_leds_pin_gpio: leds_pin_gpio {
             fsl,pins = <
                     MX6UL_PAD_JTAG_TCK__GPIO1_IO14    0x30b0
@@ -507,29 +505,6 @@
                     MX6UL_PAD_GPIO1_IO05__GPIO1_IO05    0x30b0
             >;
         };
-=======
-	pinctrl_leds_pin_gpio: leds_pin_gpio {
-		fsl,pins = <
-			MX6UL_PAD_JTAG_TCK__GPIO1_IO14    0x30b0
-			MX6UL_PAD_JTAG_TRST_B__GPIO1_IO15    0x30b0
-			
-			/* temporary gpio as gpio */
-			MX6UL_PAD_NAND_WP_B__GPIO4_IO11    0x30b0
-			MX6UL_PAD_JTAG_TMS__GPIO1_IO11    0x30b0
-			MX6UL_PAD_LCD_DATA10__GPIO3_IO15    0x30b0
-			MX6UL_PAD_LCD_DATA11__GPIO3_IO16    0x30b0
-			MX6UL_PAD_LCD_DATA12__GPIO3_IO17    0x30b0
-			MX6UL_PAD_LCD_DATA13__GPIO3_IO18    0x30b0
-			MX6UL_PAD_NAND_DQS__GPIO4_IO16    0x30b0
-			MX6UL_PAD_JTAG_TDI__GPIO1_IO13    0x30b0
-			MX6UL_PAD_LCD_DATA18__GPIO3_IO23    0x30b0
-			MX6UL_PAD_LCD_DATA15__GPIO3_IO20    0x30b0
-			MX6UL_PAD_LCD_DATA14__GPIO3_IO19    0x30b0
-			MX6UL_PAD_UART2_RTS_B__GPIO1_IO23    0x30b0
-			MX6UL_PAD_GPIO1_IO05__GPIO1_IO05    0x30b0
-		>;
-	};
->>>>>>> c394d3a3
 
 	pinctrl_adc1: adc1grp {
 		fsl,pins = <
