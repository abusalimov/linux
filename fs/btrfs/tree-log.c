/*
 * Copyright (C) 2008 Oracle.  All rights reserved.
 *
 * This program is free software; you can redistribute it and/or
 * modify it under the terms of the GNU General Public
 * License v2 as published by the Free Software Foundation.
 *
 * This program is distributed in the hope that it will be useful,
 * but WITHOUT ANY WARRANTY; without even the implied warranty of
 * MERCHANTABILITY or FITNESS FOR A PARTICULAR PURPOSE.  See the GNU
 * General Public License for more details.
 *
 * You should have received a copy of the GNU General Public
 * License along with this program; if not, write to the
 * Free Software Foundation, Inc., 59 Temple Place - Suite 330,
 * Boston, MA 021110-1307, USA.
 */

#include <linux/sched.h>
#include <linux/slab.h>
#include "ctree.h"
#include "transaction.h"
#include "disk-io.h"
#include "locking.h"
#include "print-tree.h"
#include "compat.h"
#include "tree-log.h"

/* magic values for the inode_only field in btrfs_log_inode:
 *
 * LOG_INODE_ALL means to log everything
 * LOG_INODE_EXISTS means to log just enough to recreate the inode
 * during log replay
 */
#define LOG_INODE_ALL 0
#define LOG_INODE_EXISTS 1

/*
 * directory trouble cases
 *
 * 1) on rename or unlink, if the inode being unlinked isn't in the fsync
 * log, we must force a full commit before doing an fsync of the directory
 * where the unlink was done.
 * ---> record transid of last unlink/rename per directory
 *
 * mkdir foo/some_dir
 * normal commit
 * rename foo/some_dir foo2/some_dir
 * mkdir foo/some_dir
 * fsync foo/some_dir/some_file
 *
 * The fsync above will unlink the original some_dir without recording
 * it in its new location (foo2).  After a crash, some_dir will be gone
 * unless the fsync of some_file forces a full commit
 *
 * 2) we must log any new names for any file or dir that is in the fsync
 * log. ---> check inode while renaming/linking.
 *
 * 2a) we must log any new names for any file or dir during rename
 * when the directory they are being removed from was logged.
 * ---> check inode and old parent dir during rename
 *
 *  2a is actually the more important variant.  With the extra logging
 *  a crash might unlink the old name without recreating the new one
 *
 * 3) after a crash, we must go through any directories with a link count
 * of zero and redo the rm -rf
 *
 * mkdir f1/foo
 * normal commit
 * rm -rf f1/foo
 * fsync(f1)
 *
 * The directory f1 was fully removed from the FS, but fsync was never
 * called on f1, only its parent dir.  After a crash the rm -rf must
 * be replayed.  This must be able to recurse down the entire
 * directory tree.  The inode link count fixup code takes care of the
 * ugly details.
 */

/*
 * stages for the tree walking.  The first
 * stage (0) is to only pin down the blocks we find
 * the second stage (1) is to make sure that all the inodes
 * we find in the log are created in the subvolume.
 *
 * The last stage is to deal with directories and links and extents
 * and all the other fun semantics
 */
#define LOG_WALK_PIN_ONLY 0
#define LOG_WALK_REPLAY_INODES 1
#define LOG_WALK_REPLAY_ALL 2

static int btrfs_log_inode(struct btrfs_trans_handle *trans,
			     struct btrfs_root *root, struct inode *inode,
			     int inode_only);
static int link_to_fixup_dir(struct btrfs_trans_handle *trans,
			     struct btrfs_root *root,
			     struct btrfs_path *path, u64 objectid);
static noinline int replay_dir_deletes(struct btrfs_trans_handle *trans,
				       struct btrfs_root *root,
				       struct btrfs_root *log,
				       struct btrfs_path *path,
				       u64 dirid, int del_all);

/*
 * tree logging is a special write ahead log used to make sure that
 * fsyncs and O_SYNCs can happen without doing full tree commits.
 *
 * Full tree commits are expensive because they require commonly
 * modified blocks to be recowed, creating many dirty pages in the
 * extent tree an 4x-6x higher write load than ext3.
 *
 * Instead of doing a tree commit on every fsync, we use the
 * key ranges and transaction ids to find items for a given file or directory
 * that have changed in this transaction.  Those items are copied into
 * a special tree (one per subvolume root), that tree is written to disk
 * and then the fsync is considered complete.
 *
 * After a crash, items are copied out of the log-tree back into the
 * subvolume tree.  Any file data extents found are recorded in the extent
 * allocation tree, and the log-tree freed.
 *
 * The log tree is read three times, once to pin down all the extents it is
 * using in ram and once, once to create all the inodes logged in the tree
 * and once to do all the other items.
 */

/*
 * start a sub transaction and setup the log tree
 * this increments the log tree writer count to make the people
 * syncing the tree wait for us to finish
 */
static int start_log_trans(struct btrfs_trans_handle *trans,
			   struct btrfs_root *root)
{
	int ret;
	int err = 0;

	mutex_lock(&root->log_mutex);
	if (root->log_root) {
		if (!root->log_start_pid) {
			root->log_start_pid = current->pid;
			root->log_multiple_pids = false;
		} else if (root->log_start_pid != current->pid) {
			root->log_multiple_pids = true;
		}

		root->log_batch++;
		atomic_inc(&root->log_writers);
		mutex_unlock(&root->log_mutex);
		return 0;
	}
	root->log_multiple_pids = false;
	root->log_start_pid = current->pid;
	mutex_lock(&root->fs_info->tree_log_mutex);
	if (!root->fs_info->log_root_tree) {
		ret = btrfs_init_log_root_tree(trans, root->fs_info);
		if (ret)
			err = ret;
	}
	if (err == 0 && !root->log_root) {
		ret = btrfs_add_log_tree(trans, root);
		if (ret)
			err = ret;
	}
	mutex_unlock(&root->fs_info->tree_log_mutex);
	root->log_batch++;
	atomic_inc(&root->log_writers);
	mutex_unlock(&root->log_mutex);
	return err;
}

/*
 * returns 0 if there was a log transaction running and we were able
 * to join, or returns -ENOENT if there were not transactions
 * in progress
 */
static int join_running_log_trans(struct btrfs_root *root)
{
	int ret = -ENOENT;

	smp_mb();
	if (!root->log_root)
		return -ENOENT;

	mutex_lock(&root->log_mutex);
	if (root->log_root) {
		ret = 0;
		atomic_inc(&root->log_writers);
	}
	mutex_unlock(&root->log_mutex);
	return ret;
}

/*
 * This either makes the current running log transaction wait
 * until you call btrfs_end_log_trans() or it makes any future
 * log transactions wait until you call btrfs_end_log_trans()
 */
int btrfs_pin_log_trans(struct btrfs_root *root)
{
	int ret = -ENOENT;

	mutex_lock(&root->log_mutex);
	atomic_inc(&root->log_writers);
	mutex_unlock(&root->log_mutex);
	return ret;
}

/*
 * indicate we're done making changes to the log tree
 * and wake up anyone waiting to do a sync
 */
int btrfs_end_log_trans(struct btrfs_root *root)
{
	if (atomic_dec_and_test(&root->log_writers)) {
		smp_mb();
		if (waitqueue_active(&root->log_writer_wait))
			wake_up(&root->log_writer_wait);
	}
	return 0;
}


/*
 * the walk control struct is used to pass state down the chain when
 * processing the log tree.  The stage field tells us which part
 * of the log tree processing we are currently doing.  The others
 * are state fields used for that specific part
 */
struct walk_control {
	/* should we free the extent on disk when done?  This is used
	 * at transaction commit time while freeing a log tree
	 */
	int free;

	/* should we write out the extent buffer?  This is used
	 * while flushing the log tree to disk during a sync
	 */
	int write;

	/* should we wait for the extent buffer io to finish?  Also used
	 * while flushing the log tree to disk for a sync
	 */
	int wait;

	/* pin only walk, we record which extents on disk belong to the
	 * log trees
	 */
	int pin;

	/* what stage of the replay code we're currently in */
	int stage;

	/* the root we are currently replaying */
	struct btrfs_root *replay_dest;

	/* the trans handle for the current replay */
	struct btrfs_trans_handle *trans;

	/* the function that gets used to process blocks we find in the
	 * tree.  Note the extent_buffer might not be up to date when it is
	 * passed in, and it must be checked or read if you need the data
	 * inside it
	 */
	int (*process_func)(struct btrfs_root *log, struct extent_buffer *eb,
			    struct walk_control *wc, u64 gen);
};

/*
 * process_func used to pin down extents, write them or wait on them
 */
static int process_one_buffer(struct btrfs_root *log,
			      struct extent_buffer *eb,
			      struct walk_control *wc, u64 gen)
{
	if (wc->pin)
		btrfs_pin_extent(log->fs_info->extent_root,
				 eb->start, eb->len, 0);

	if (btrfs_buffer_uptodate(eb, gen)) {
		if (wc->write)
			btrfs_write_tree_block(eb);
		if (wc->wait)
			btrfs_wait_tree_block_writeback(eb);
	}
	return 0;
}

/*
 * Item overwrite used by replay and tree logging.  eb, slot and key all refer
 * to the src data we are copying out.
 *
 * root is the tree we are copying into, and path is a scratch
 * path for use in this function (it should be released on entry and
 * will be released on exit).
 *
 * If the key is already in the destination tree the existing item is
 * overwritten.  If the existing item isn't big enough, it is extended.
 * If it is too large, it is truncated.
 *
 * If the key isn't in the destination yet, a new item is inserted.
 */
static noinline int overwrite_item(struct btrfs_trans_handle *trans,
				   struct btrfs_root *root,
				   struct btrfs_path *path,
				   struct extent_buffer *eb, int slot,
				   struct btrfs_key *key)
{
	int ret;
	u32 item_size;
	u64 saved_i_size = 0;
	int save_old_i_size = 0;
	unsigned long src_ptr;
	unsigned long dst_ptr;
	int overwrite_root = 0;

	if (root->root_key.objectid != BTRFS_TREE_LOG_OBJECTID)
		overwrite_root = 1;

	item_size = btrfs_item_size_nr(eb, slot);
	src_ptr = btrfs_item_ptr_offset(eb, slot);

	/* look for the key in the destination tree */
	ret = btrfs_search_slot(NULL, root, key, path, 0, 0);
	if (ret == 0) {
		char *src_copy;
		char *dst_copy;
		u32 dst_size = btrfs_item_size_nr(path->nodes[0],
						  path->slots[0]);
		if (dst_size != item_size)
			goto insert;

		if (item_size == 0) {
			btrfs_release_path(path);
			return 0;
		}
		dst_copy = kmalloc(item_size, GFP_NOFS);
		src_copy = kmalloc(item_size, GFP_NOFS);
		if (!dst_copy || !src_copy) {
			btrfs_release_path(path);
			kfree(dst_copy);
			kfree(src_copy);
			return -ENOMEM;
		}

		read_extent_buffer(eb, src_copy, src_ptr, item_size);

		dst_ptr = btrfs_item_ptr_offset(path->nodes[0], path->slots[0]);
		read_extent_buffer(path->nodes[0], dst_copy, dst_ptr,
				   item_size);
		ret = memcmp(dst_copy, src_copy, item_size);

		kfree(dst_copy);
		kfree(src_copy);
		/*
		 * they have the same contents, just return, this saves
		 * us from cowing blocks in the destination tree and doing
		 * extra writes that may not have been done by a previous
		 * sync
		 */
		if (ret == 0) {
			btrfs_release_path(path);
			return 0;
		}

	}
insert:
	btrfs_release_path(path);
	/* try to insert the key into the destination tree */
	ret = btrfs_insert_empty_item(trans, root, path,
				      key, item_size);

	/* make sure any existing item is the correct size */
	if (ret == -EEXIST) {
		u32 found_size;
		found_size = btrfs_item_size_nr(path->nodes[0],
						path->slots[0]);
		if (found_size > item_size) {
			btrfs_truncate_item(trans, root, path, item_size, 1);
		} else if (found_size < item_size) {
			ret = btrfs_extend_item(trans, root, path,
						item_size - found_size);
			BUG_ON(ret);
		}
	} else if (ret) {
		return ret;
	}
	dst_ptr = btrfs_item_ptr_offset(path->nodes[0],
					path->slots[0]);

	/* don't overwrite an existing inode if the generation number
	 * was logged as zero.  This is done when the tree logging code
	 * is just logging an inode to make sure it exists after recovery.
	 *
	 * Also, don't overwrite i_size on directories during replay.
	 * log replay inserts and removes directory items based on the
	 * state of the tree found in the subvolume, and i_size is modified
	 * as it goes
	 */
	if (key->type == BTRFS_INODE_ITEM_KEY && ret == -EEXIST) {
		struct btrfs_inode_item *src_item;
		struct btrfs_inode_item *dst_item;

		src_item = (struct btrfs_inode_item *)src_ptr;
		dst_item = (struct btrfs_inode_item *)dst_ptr;

		if (btrfs_inode_generation(eb, src_item) == 0)
			goto no_copy;

		if (overwrite_root &&
		    S_ISDIR(btrfs_inode_mode(eb, src_item)) &&
		    S_ISDIR(btrfs_inode_mode(path->nodes[0], dst_item))) {
			save_old_i_size = 1;
			saved_i_size = btrfs_inode_size(path->nodes[0],
							dst_item);
		}
	}

	copy_extent_buffer(path->nodes[0], eb, dst_ptr,
			   src_ptr, item_size);

	if (save_old_i_size) {
		struct btrfs_inode_item *dst_item;
		dst_item = (struct btrfs_inode_item *)dst_ptr;
		btrfs_set_inode_size(path->nodes[0], dst_item, saved_i_size);
	}

	/* make sure the generation is filled in */
	if (key->type == BTRFS_INODE_ITEM_KEY) {
		struct btrfs_inode_item *dst_item;
		dst_item = (struct btrfs_inode_item *)dst_ptr;
		if (btrfs_inode_generation(path->nodes[0], dst_item) == 0) {
			btrfs_set_inode_generation(path->nodes[0], dst_item,
						   trans->transid);
		}
	}
no_copy:
	btrfs_mark_buffer_dirty(path->nodes[0]);
	btrfs_release_path(path);
	return 0;
}

/*
 * simple helper to read an inode off the disk from a given root
 * This can only be called for subvolume roots and not for the log
 */
static noinline struct inode *read_one_inode(struct btrfs_root *root,
					     u64 objectid)
{
	struct btrfs_key key;
	struct inode *inode;

	key.objectid = objectid;
	key.type = BTRFS_INODE_ITEM_KEY;
	key.offset = 0;
	inode = btrfs_iget(root->fs_info->sb, &key, root, NULL);
	if (IS_ERR(inode)) {
		inode = NULL;
	} else if (is_bad_inode(inode)) {
		iput(inode);
		inode = NULL;
	}
	return inode;
}

/* replays a single extent in 'eb' at 'slot' with 'key' into the
 * subvolume 'root'.  path is released on entry and should be released
 * on exit.
 *
 * extents in the log tree have not been allocated out of the extent
 * tree yet.  So, this completes the allocation, taking a reference
 * as required if the extent already exists or creating a new extent
 * if it isn't in the extent allocation tree yet.
 *
 * The extent is inserted into the file, dropping any existing extents
 * from the file that overlap the new one.
 */
static noinline int replay_one_extent(struct btrfs_trans_handle *trans,
				      struct btrfs_root *root,
				      struct btrfs_path *path,
				      struct extent_buffer *eb, int slot,
				      struct btrfs_key *key)
{
	int found_type;
	u64 mask = root->sectorsize - 1;
	u64 extent_end;
	u64 alloc_hint;
	u64 start = key->offset;
	u64 saved_nbytes;
	struct btrfs_file_extent_item *item;
	struct inode *inode = NULL;
	unsigned long size;
	int ret = 0;

	item = btrfs_item_ptr(eb, slot, struct btrfs_file_extent_item);
	found_type = btrfs_file_extent_type(eb, item);

	if (found_type == BTRFS_FILE_EXTENT_REG ||
	    found_type == BTRFS_FILE_EXTENT_PREALLOC)
		extent_end = start + btrfs_file_extent_num_bytes(eb, item);
	else if (found_type == BTRFS_FILE_EXTENT_INLINE) {
		size = btrfs_file_extent_inline_len(eb, item);
		extent_end = (start + size + mask) & ~mask;
	} else {
		ret = 0;
		goto out;
	}

	inode = read_one_inode(root, key->objectid);
	if (!inode) {
		ret = -EIO;
		goto out;
	}

	/*
	 * first check to see if we already have this extent in the
	 * file.  This must be done before the btrfs_drop_extents run
	 * so we don't try to drop this extent.
	 */
	ret = btrfs_lookup_file_extent(trans, root, path, btrfs_ino(inode),
				       start, 0);

	if (ret == 0 &&
	    (found_type == BTRFS_FILE_EXTENT_REG ||
	     found_type == BTRFS_FILE_EXTENT_PREALLOC)) {
		struct btrfs_file_extent_item cmp1;
		struct btrfs_file_extent_item cmp2;
		struct btrfs_file_extent_item *existing;
		struct extent_buffer *leaf;

		leaf = path->nodes[0];
		existing = btrfs_item_ptr(leaf, path->slots[0],
					  struct btrfs_file_extent_item);

		read_extent_buffer(eb, &cmp1, (unsigned long)item,
				   sizeof(cmp1));
		read_extent_buffer(leaf, &cmp2, (unsigned long)existing,
				   sizeof(cmp2));

		/*
		 * we already have a pointer to this exact extent,
		 * we don't have to do anything
		 */
		if (memcmp(&cmp1, &cmp2, sizeof(cmp1)) == 0) {
			btrfs_release_path(path);
			goto out;
		}
	}
	btrfs_release_path(path);

	saved_nbytes = inode_get_bytes(inode);
	/* drop any overlapping extents */
	ret = btrfs_drop_extents(trans, inode, start, extent_end,
				 &alloc_hint, 1);
	BUG_ON(ret);

	if (found_type == BTRFS_FILE_EXTENT_REG ||
	    found_type == BTRFS_FILE_EXTENT_PREALLOC) {
		u64 offset;
		unsigned long dest_offset;
		struct btrfs_key ins;

		ret = btrfs_insert_empty_item(trans, root, path, key,
					      sizeof(*item));
		BUG_ON(ret);
		dest_offset = btrfs_item_ptr_offset(path->nodes[0],
						    path->slots[0]);
		copy_extent_buffer(path->nodes[0], eb, dest_offset,
				(unsigned long)item,  sizeof(*item));

		ins.objectid = btrfs_file_extent_disk_bytenr(eb, item);
		ins.offset = btrfs_file_extent_disk_num_bytes(eb, item);
		ins.type = BTRFS_EXTENT_ITEM_KEY;
		offset = key->offset - btrfs_file_extent_offset(eb, item);

		if (ins.objectid > 0) {
			u64 csum_start;
			u64 csum_end;
			LIST_HEAD(ordered_sums);
			/*
			 * is this extent already allocated in the extent
			 * allocation tree?  If so, just add a reference
			 */
			ret = btrfs_lookup_extent(root, ins.objectid,
						ins.offset);
			if (ret == 0) {
				ret = btrfs_inc_extent_ref(trans, root,
						ins.objectid, ins.offset,
						0, root->root_key.objectid,
						key->objectid, offset);
			} else {
				/*
				 * insert the extent pointer in the extent
				 * allocation tree
				 */
				ret = btrfs_alloc_logged_file_extent(trans,
						root, root->root_key.objectid,
						key->objectid, offset, &ins);
				BUG_ON(ret);
			}
			btrfs_release_path(path);

			if (btrfs_file_extent_compression(eb, item)) {
				csum_start = ins.objectid;
				csum_end = csum_start + ins.offset;
			} else {
				csum_start = ins.objectid +
					btrfs_file_extent_offset(eb, item);
				csum_end = csum_start +
					btrfs_file_extent_num_bytes(eb, item);
			}

			ret = btrfs_lookup_csums_range(root->log_root,
						csum_start, csum_end - 1,
						&ordered_sums);
			BUG_ON(ret);
			while (!list_empty(&ordered_sums)) {
				struct btrfs_ordered_sum *sums;
				sums = list_entry(ordered_sums.next,
						struct btrfs_ordered_sum,
						list);
				ret = btrfs_csum_file_blocks(trans,
						root->fs_info->csum_root,
						sums);
				BUG_ON(ret);
				list_del(&sums->list);
				kfree(sums);
			}
		} else {
			btrfs_release_path(path);
		}
	} else if (found_type == BTRFS_FILE_EXTENT_INLINE) {
		/* inline extents are easy, we just overwrite them */
		ret = overwrite_item(trans, root, path, eb, slot, key);
		BUG_ON(ret);
	}

	inode_set_bytes(inode, saved_nbytes);
	btrfs_update_inode(trans, root, inode);
out:
	if (inode)
		iput(inode);
	return ret;
}

/*
 * when cleaning up conflicts between the directory names in the
 * subvolume, directory names in the log and directory names in the
 * inode back references, we may have to unlink inodes from directories.
 *
 * This is a helper function to do the unlink of a specific directory
 * item
 */
static noinline int drop_one_dir_item(struct btrfs_trans_handle *trans,
				      struct btrfs_root *root,
				      struct btrfs_path *path,
				      struct inode *dir,
				      struct btrfs_dir_item *di)
{
	struct inode *inode;
	char *name;
	int name_len;
	struct extent_buffer *leaf;
	struct btrfs_key location;
	int ret;

	leaf = path->nodes[0];

	btrfs_dir_item_key_to_cpu(leaf, di, &location);
	name_len = btrfs_dir_name_len(leaf, di);
	name = kmalloc(name_len, GFP_NOFS);
	if (!name)
		return -ENOMEM;

	read_extent_buffer(leaf, name, (unsigned long)(di + 1), name_len);
	btrfs_release_path(path);

	inode = read_one_inode(root, location.objectid);
	BUG_ON(!inode);

	ret = link_to_fixup_dir(trans, root, path, location.objectid);
	BUG_ON(ret);

	ret = btrfs_unlink_inode(trans, root, dir, inode, name, name_len);
	BUG_ON(ret);
	kfree(name);

	iput(inode);
	return ret;
}

/*
 * helper function to see if a given name and sequence number found
 * in an inode back reference are already in a directory and correctly
 * point to this inode
 */
static noinline int inode_in_dir(struct btrfs_root *root,
				 struct btrfs_path *path,
				 u64 dirid, u64 objectid, u64 index,
				 const char *name, int name_len)
{
	struct btrfs_dir_item *di;
	struct btrfs_key location;
	int match = 0;

	di = btrfs_lookup_dir_index_item(NULL, root, path, dirid,
					 index, name, name_len, 0);
	if (di && !IS_ERR(di)) {
		btrfs_dir_item_key_to_cpu(path->nodes[0], di, &location);
		if (location.objectid != objectid)
			goto out;
	} else
		goto out;
	btrfs_release_path(path);

	di = btrfs_lookup_dir_item(NULL, root, path, dirid, name, name_len, 0);
	if (di && !IS_ERR(di)) {
		btrfs_dir_item_key_to_cpu(path->nodes[0], di, &location);
		if (location.objectid != objectid)
			goto out;
	} else
		goto out;
	match = 1;
out:
	btrfs_release_path(path);
	return match;
}

/*
 * helper function to check a log tree for a named back reference in
 * an inode.  This is used to decide if a back reference that is
 * found in the subvolume conflicts with what we find in the log.
 *
 * inode backreferences may have multiple refs in a single item,
 * during replay we process one reference at a time, and we don't
 * want to delete valid links to a file from the subvolume if that
 * link is also in the log.
 */
static noinline int backref_in_log(struct btrfs_root *log,
				   struct btrfs_key *key,
				   char *name, int namelen)
{
	struct btrfs_path *path;
	struct btrfs_inode_ref *ref;
	unsigned long ptr;
	unsigned long ptr_end;
	unsigned long name_ptr;
	int found_name_len;
	int item_size;
	int ret;
	int match = 0;

	path = btrfs_alloc_path();
	if (!path)
		return -ENOMEM;

	ret = btrfs_search_slot(NULL, log, key, path, 0, 0);
	if (ret != 0)
		goto out;

	item_size = btrfs_item_size_nr(path->nodes[0], path->slots[0]);
	ptr = btrfs_item_ptr_offset(path->nodes[0], path->slots[0]);
	ptr_end = ptr + item_size;
	while (ptr < ptr_end) {
		ref = (struct btrfs_inode_ref *)ptr;
		found_name_len = btrfs_inode_ref_name_len(path->nodes[0], ref);
		if (found_name_len == namelen) {
			name_ptr = (unsigned long)(ref + 1);
			ret = memcmp_extent_buffer(path->nodes[0], name,
						   name_ptr, namelen);
			if (ret == 0) {
				match = 1;
				goto out;
			}
		}
		ptr = (unsigned long)(ref + 1) + found_name_len;
	}
out:
	btrfs_free_path(path);
	return match;
}


/*
 * replay one inode back reference item found in the log tree.
 * eb, slot and key refer to the buffer and key found in the log tree.
 * root is the destination we are replaying into, and path is for temp
 * use by this function.  (it should be released on return).
 */
static noinline int add_inode_ref(struct btrfs_trans_handle *trans,
				  struct btrfs_root *root,
				  struct btrfs_root *log,
				  struct btrfs_path *path,
				  struct extent_buffer *eb, int slot,
				  struct btrfs_key *key)
{
	struct inode *dir;
	int ret;
	struct btrfs_inode_ref *ref;
	struct inode *inode;
	char *name;
	int namelen;
	unsigned long ref_ptr;
	unsigned long ref_end;
	int search_done = 0;

	/*
	 * it is possible that we didn't log all the parent directories
	 * for a given inode.  If we don't find the dir, just don't
	 * copy the back ref in.  The link count fixup code will take
	 * care of the rest
	 */
	dir = read_one_inode(root, key->offset);
	if (!dir)
		return -ENOENT;

	inode = read_one_inode(root, key->objectid);
	BUG_ON(!inode);

	ref_ptr = btrfs_item_ptr_offset(eb, slot);
	ref_end = ref_ptr + btrfs_item_size_nr(eb, slot);

again:
	ref = (struct btrfs_inode_ref *)ref_ptr;

	namelen = btrfs_inode_ref_name_len(eb, ref);
	name = kmalloc(namelen, GFP_NOFS);
	BUG_ON(!name);

	read_extent_buffer(eb, name, (unsigned long)(ref + 1), namelen);

	/* if we already have a perfect match, we're done */
	if (inode_in_dir(root, path, btrfs_ino(dir), btrfs_ino(inode),
			 btrfs_inode_ref_index(eb, ref),
			 name, namelen)) {
		goto out;
	}

	/*
	 * look for a conflicting back reference in the metadata.
	 * if we find one we have to unlink that name of the file
	 * before we add our new link.  Later on, we overwrite any
	 * existing back reference, and we don't want to create
	 * dangling pointers in the directory.
	 */

	if (search_done)
		goto insert;

	ret = btrfs_search_slot(NULL, root, key, path, 0, 0);
	if (ret == 0) {
		char *victim_name;
		int victim_name_len;
		struct btrfs_inode_ref *victim_ref;
		unsigned long ptr;
		unsigned long ptr_end;
		struct extent_buffer *leaf = path->nodes[0];

		/* are we trying to overwrite a back ref for the root directory
		 * if so, just jump out, we're done
		 */
		if (key->objectid == key->offset)
			goto out_nowrite;

		/* check all the names in this back reference to see
		 * if they are in the log.  if so, we allow them to stay
		 * otherwise they must be unlinked as a conflict
		 */
		ptr = btrfs_item_ptr_offset(leaf, path->slots[0]);
		ptr_end = ptr + btrfs_item_size_nr(leaf, path->slots[0]);
		while (ptr < ptr_end) {
			victim_ref = (struct btrfs_inode_ref *)ptr;
			victim_name_len = btrfs_inode_ref_name_len(leaf,
								   victim_ref);
			victim_name = kmalloc(victim_name_len, GFP_NOFS);
			BUG_ON(!victim_name);

			read_extent_buffer(leaf, victim_name,
					   (unsigned long)(victim_ref + 1),
					   victim_name_len);

			if (!backref_in_log(log, key, victim_name,
					    victim_name_len)) {
				btrfs_inc_nlink(inode);
				btrfs_release_path(path);

				ret = btrfs_unlink_inode(trans, root, dir,
							 inode, victim_name,
							 victim_name_len);
			}
			kfree(victim_name);
			ptr = (unsigned long)(victim_ref + 1) + victim_name_len;
		}
		BUG_ON(ret);

		/*
		 * NOTE: we have searched root tree and checked the
		 * coresponding ref, it does not need to check again.
		 */
		search_done = 1;
	}
	btrfs_release_path(path);

insert:
	/* insert our name */
	ret = btrfs_add_link(trans, dir, inode, name, namelen, 0,
			     btrfs_inode_ref_index(eb, ref));
	BUG_ON(ret);

	btrfs_update_inode(trans, root, inode);

out:
	ref_ptr = (unsigned long)(ref + 1) + namelen;
	kfree(name);
	if (ref_ptr < ref_end)
		goto again;

	/* finally write the back reference in the inode */
	ret = overwrite_item(trans, root, path, eb, slot, key);
	BUG_ON(ret);

out_nowrite:
	btrfs_release_path(path);
	iput(dir);
	iput(inode);
	return 0;
}

static int insert_orphan_item(struct btrfs_trans_handle *trans,
			      struct btrfs_root *root, u64 offset)
{
	int ret;
	ret = btrfs_find_orphan_item(root, offset);
	if (ret > 0)
		ret = btrfs_insert_orphan_item(trans, root, offset);
	return ret;
}


/*
 * There are a few corners where the link count of the file can't
 * be properly maintained during replay.  So, instead of adding
 * lots of complexity to the log code, we just scan the backrefs
 * for any file that has been through replay.
 *
 * The scan will update the link count on the inode to reflect the
 * number of back refs found.  If it goes down to zero, the iput
 * will free the inode.
 */
static noinline int fixup_inode_link_count(struct btrfs_trans_handle *trans,
					   struct btrfs_root *root,
					   struct inode *inode)
{
	struct btrfs_path *path;
	int ret;
	struct btrfs_key key;
	u64 nlink = 0;
	unsigned long ptr;
	unsigned long ptr_end;
	int name_len;
	u64 ino = btrfs_ino(inode);

	key.objectid = ino;
	key.type = BTRFS_INODE_REF_KEY;
	key.offset = (u64)-1;

	path = btrfs_alloc_path();
	if (!path)
		return -ENOMEM;

	while (1) {
		ret = btrfs_search_slot(NULL, root, &key, path, 0, 0);
		if (ret < 0)
			break;
		if (ret > 0) {
			if (path->slots[0] == 0)
				break;
			path->slots[0]--;
		}
		btrfs_item_key_to_cpu(path->nodes[0], &key,
				      path->slots[0]);
		if (key.objectid != ino ||
		    key.type != BTRFS_INODE_REF_KEY)
			break;
		ptr = btrfs_item_ptr_offset(path->nodes[0], path->slots[0]);
		ptr_end = ptr + btrfs_item_size_nr(path->nodes[0],
						   path->slots[0]);
		while (ptr < ptr_end) {
			struct btrfs_inode_ref *ref;

			ref = (struct btrfs_inode_ref *)ptr;
			name_len = btrfs_inode_ref_name_len(path->nodes[0],
							    ref);
			ptr = (unsigned long)(ref + 1) + name_len;
			nlink++;
		}

		if (key.offset == 0)
			break;
		key.offset--;
		btrfs_release_path(path);
	}
	btrfs_release_path(path);
	if (nlink != inode->i_nlink) {
		inode->i_nlink = nlink;
		btrfs_update_inode(trans, root, inode);
	}
	BTRFS_I(inode)->index_cnt = (u64)-1;

	if (inode->i_nlink == 0) {
		if (S_ISDIR(inode->i_mode)) {
			ret = replay_dir_deletes(trans, root, NULL, path,
						 ino, 1);
			BUG_ON(ret);
		}
		ret = insert_orphan_item(trans, root, ino);
		BUG_ON(ret);
	}
	btrfs_free_path(path);

	return 0;
}

static noinline int fixup_inode_link_counts(struct btrfs_trans_handle *trans,
					    struct btrfs_root *root,
					    struct btrfs_path *path)
{
	int ret;
	struct btrfs_key key;
	struct inode *inode;

	key.objectid = BTRFS_TREE_LOG_FIXUP_OBJECTID;
	key.type = BTRFS_ORPHAN_ITEM_KEY;
	key.offset = (u64)-1;
	while (1) {
		ret = btrfs_search_slot(trans, root, &key, path, -1, 1);
		if (ret < 0)
			break;

		if (ret == 1) {
			if (path->slots[0] == 0)
				break;
			path->slots[0]--;
		}

		btrfs_item_key_to_cpu(path->nodes[0], &key, path->slots[0]);
		if (key.objectid != BTRFS_TREE_LOG_FIXUP_OBJECTID ||
		    key.type != BTRFS_ORPHAN_ITEM_KEY)
			break;

		ret = btrfs_del_item(trans, root, path);
		BUG_ON(ret);

		btrfs_release_path(path);
		inode = read_one_inode(root, key.offset);
		BUG_ON(!inode);

		ret = fixup_inode_link_count(trans, root, inode);
		BUG_ON(ret);

		iput(inode);

		/*
		 * fixup on a directory may create new entries,
		 * make sure we always look for the highset possible
		 * offset
		 */
		key.offset = (u64)-1;
	}
	btrfs_release_path(path);
	return 0;
}


/*
 * record a given inode in the fixup dir so we can check its link
 * count when replay is done.  The link count is incremented here
 * so the inode won't go away until we check it
 */
static noinline int link_to_fixup_dir(struct btrfs_trans_handle *trans,
				      struct btrfs_root *root,
				      struct btrfs_path *path,
				      u64 objectid)
{
	struct btrfs_key key;
	int ret = 0;
	struct inode *inode;

	inode = read_one_inode(root, objectid);
	BUG_ON(!inode);

	key.objectid = BTRFS_TREE_LOG_FIXUP_OBJECTID;
	btrfs_set_key_type(&key, BTRFS_ORPHAN_ITEM_KEY);
	key.offset = objectid;

	ret = btrfs_insert_empty_item(trans, root, path, &key, 0);

	btrfs_release_path(path);
	if (ret == 0) {
		btrfs_inc_nlink(inode);
		btrfs_update_inode(trans, root, inode);
	} else if (ret == -EEXIST) {
		ret = 0;
	} else {
		BUG();
	}
	iput(inode);

	return ret;
}

/*
 * when replaying the log for a directory, we only insert names
 * for inodes that actually exist.  This means an fsync on a directory
 * does not implicitly fsync all the new files in it
 */
static noinline int insert_one_name(struct btrfs_trans_handle *trans,
				    struct btrfs_root *root,
				    struct btrfs_path *path,
				    u64 dirid, u64 index,
				    char *name, int name_len, u8 type,
				    struct btrfs_key *location)
{
	struct inode *inode;
	struct inode *dir;
	int ret;

	inode = read_one_inode(root, location->objectid);
	if (!inode)
		return -ENOENT;

	dir = read_one_inode(root, dirid);
	if (!dir) {
		iput(inode);
		return -EIO;
	}
	ret = btrfs_add_link(trans, dir, inode, name, name_len, 1, index);

	/* FIXME, put inode into FIXUP list */

	iput(inode);
	iput(dir);
	return ret;
}

/*
 * take a single entry in a log directory item and replay it into
 * the subvolume.
 *
 * if a conflicting item exists in the subdirectory already,
 * the inode it points to is unlinked and put into the link count
 * fix up tree.
 *
 * If a name from the log points to a file or directory that does
 * not exist in the FS, it is skipped.  fsyncs on directories
 * do not force down inodes inside that directory, just changes to the
 * names or unlinks in a directory.
 */
static noinline int replay_one_name(struct btrfs_trans_handle *trans,
				    struct btrfs_root *root,
				    struct btrfs_path *path,
				    struct extent_buffer *eb,
				    struct btrfs_dir_item *di,
				    struct btrfs_key *key)
{
	char *name;
	int name_len;
	struct btrfs_dir_item *dst_di;
	struct btrfs_key found_key;
	struct btrfs_key log_key;
	struct inode *dir;
	u8 log_type;
	int exists;
	int ret;

	dir = read_one_inode(root, key->objectid);
	BUG_ON(!dir);

	name_len = btrfs_dir_name_len(eb, di);
	name = kmalloc(name_len, GFP_NOFS);
	if (!name)
		return -ENOMEM;

	log_type = btrfs_dir_type(eb, di);
	read_extent_buffer(eb, name, (unsigned long)(di + 1),
		   name_len);

	btrfs_dir_item_key_to_cpu(eb, di, &log_key);
	exists = btrfs_lookup_inode(trans, root, path, &log_key, 0);
	if (exists == 0)
		exists = 1;
	else
		exists = 0;
	btrfs_release_path(path);

	if (key->type == BTRFS_DIR_ITEM_KEY) {
		dst_di = btrfs_lookup_dir_item(trans, root, path, key->objectid,
				       name, name_len, 1);
	} else if (key->type == BTRFS_DIR_INDEX_KEY) {
		dst_di = btrfs_lookup_dir_index_item(trans, root, path,
						     key->objectid,
						     key->offset, name,
						     name_len, 1);
	} else {
		BUG();
	}
	if (IS_ERR_OR_NULL(dst_di)) {
		/* we need a sequence number to insert, so we only
		 * do inserts for the BTRFS_DIR_INDEX_KEY types
		 */
		if (key->type != BTRFS_DIR_INDEX_KEY)
			goto out;
		goto insert;
	}

	btrfs_dir_item_key_to_cpu(path->nodes[0], dst_di, &found_key);
	/* the existing item matches the logged item */
	if (found_key.objectid == log_key.objectid &&
	    found_key.type == log_key.type &&
	    found_key.offset == log_key.offset &&
	    btrfs_dir_type(path->nodes[0], dst_di) == log_type) {
		goto out;
	}

	/*
	 * don't drop the conflicting directory entry if the inode
	 * for the new entry doesn't exist
	 */
	if (!exists)
		goto out;

	ret = drop_one_dir_item(trans, root, path, dir, dst_di);
	BUG_ON(ret);

	if (key->type == BTRFS_DIR_INDEX_KEY)
		goto insert;
out:
	btrfs_release_path(path);
	kfree(name);
	iput(dir);
	return 0;

insert:
	btrfs_release_path(path);
	ret = insert_one_name(trans, root, path, key->objectid, key->offset,
			      name, name_len, log_type, &log_key);

	BUG_ON(ret && ret != -ENOENT);
	goto out;
}

/*
 * find all the names in a directory item and reconcile them into
 * the subvolume.  Only BTRFS_DIR_ITEM_KEY types will have more than
 * one name in a directory item, but the same code gets used for
 * both directory index types
 */
static noinline int replay_one_dir_item(struct btrfs_trans_handle *trans,
					struct btrfs_root *root,
					struct btrfs_path *path,
					struct extent_buffer *eb, int slot,
					struct btrfs_key *key)
{
	int ret;
	u32 item_size = btrfs_item_size_nr(eb, slot);
	struct btrfs_dir_item *di;
	int name_len;
	unsigned long ptr;
	unsigned long ptr_end;

	ptr = btrfs_item_ptr_offset(eb, slot);
	ptr_end = ptr + item_size;
	while (ptr < ptr_end) {
		di = (struct btrfs_dir_item *)ptr;
		if (verify_dir_item(root, eb, di))
			return -EIO;
		name_len = btrfs_dir_name_len(eb, di);
		ret = replay_one_name(trans, root, path, eb, di, key);
		BUG_ON(ret);
		ptr = (unsigned long)(di + 1);
		ptr += name_len;
	}
	return 0;
}

/*
 * directory replay has two parts.  There are the standard directory
 * items in the log copied from the subvolume, and range items
 * created in the log while the subvolume was logged.
 *
 * The range items tell us which parts of the key space the log
 * is authoritative for.  During replay, if a key in the subvolume
 * directory is in a logged range item, but not actually in the log
 * that means it was deleted from the directory before the fsync
 * and should be removed.
 */
static noinline int find_dir_range(struct btrfs_root *root,
				   struct btrfs_path *path,
				   u64 dirid, int key_type,
				   u64 *start_ret, u64 *end_ret)
{
	struct btrfs_key key;
	u64 found_end;
	struct btrfs_dir_log_item *item;
	int ret;
	int nritems;

	if (*start_ret == (u64)-1)
		return 1;

	key.objectid = dirid;
	key.type = key_type;
	key.offset = *start_ret;

	ret = btrfs_search_slot(NULL, root, &key, path, 0, 0);
	if (ret < 0)
		goto out;
	if (ret > 0) {
		if (path->slots[0] == 0)
			goto out;
		path->slots[0]--;
	}
	if (ret != 0)
		btrfs_item_key_to_cpu(path->nodes[0], &key, path->slots[0]);

	if (key.type != key_type || key.objectid != dirid) {
		ret = 1;
		goto next;
	}
	item = btrfs_item_ptr(path->nodes[0], path->slots[0],
			      struct btrfs_dir_log_item);
	found_end = btrfs_dir_log_end(path->nodes[0], item);

	if (*start_ret >= key.offset && *start_ret <= found_end) {
		ret = 0;
		*start_ret = key.offset;
		*end_ret = found_end;
		goto out;
	}
	ret = 1;
next:
	/* check the next slot in the tree to see if it is a valid item */
	nritems = btrfs_header_nritems(path->nodes[0]);
	if (path->slots[0] >= nritems) {
		ret = btrfs_next_leaf(root, path);
		if (ret)
			goto out;
	} else {
		path->slots[0]++;
	}

	btrfs_item_key_to_cpu(path->nodes[0], &key, path->slots[0]);

	if (key.type != key_type || key.objectid != dirid) {
		ret = 1;
		goto out;
	}
	item = btrfs_item_ptr(path->nodes[0], path->slots[0],
			      struct btrfs_dir_log_item);
	found_end = btrfs_dir_log_end(path->nodes[0], item);
	*start_ret = key.offset;
	*end_ret = found_end;
	ret = 0;
out:
	btrfs_release_path(path);
	return ret;
}

/*
 * this looks for a given directory item in the log.  If the directory
 * item is not in the log, the item is removed and the inode it points
 * to is unlinked
 */
static noinline int check_item_in_log(struct btrfs_trans_handle *trans,
				      struct btrfs_root *root,
				      struct btrfs_root *log,
				      struct btrfs_path *path,
				      struct btrfs_path *log_path,
				      struct inode *dir,
				      struct btrfs_key *dir_key)
{
	int ret;
	struct extent_buffer *eb;
	int slot;
	u32 item_size;
	struct btrfs_dir_item *di;
	struct btrfs_dir_item *log_di;
	int name_len;
	unsigned long ptr;
	unsigned long ptr_end;
	char *name;
	struct inode *inode;
	struct btrfs_key location;

again:
	eb = path->nodes[0];
	slot = path->slots[0];
	item_size = btrfs_item_size_nr(eb, slot);
	ptr = btrfs_item_ptr_offset(eb, slot);
	ptr_end = ptr + item_size;
	while (ptr < ptr_end) {
		di = (struct btrfs_dir_item *)ptr;
		if (verify_dir_item(root, eb, di)) {
			ret = -EIO;
			goto out;
		}

		name_len = btrfs_dir_name_len(eb, di);
		name = kmalloc(name_len, GFP_NOFS);
		if (!name) {
			ret = -ENOMEM;
			goto out;
		}
		read_extent_buffer(eb, name, (unsigned long)(di + 1),
				  name_len);
		log_di = NULL;
		if (log && dir_key->type == BTRFS_DIR_ITEM_KEY) {
			log_di = btrfs_lookup_dir_item(trans, log, log_path,
						       dir_key->objectid,
						       name, name_len, 0);
		} else if (log && dir_key->type == BTRFS_DIR_INDEX_KEY) {
			log_di = btrfs_lookup_dir_index_item(trans, log,
						     log_path,
						     dir_key->objectid,
						     dir_key->offset,
						     name, name_len, 0);
		}
		if (IS_ERR_OR_NULL(log_di)) {
			btrfs_dir_item_key_to_cpu(eb, di, &location);
			btrfs_release_path(path);
			btrfs_release_path(log_path);
			inode = read_one_inode(root, location.objectid);
			BUG_ON(!inode);

			ret = link_to_fixup_dir(trans, root,
						path, location.objectid);
			BUG_ON(ret);
			btrfs_inc_nlink(inode);
			ret = btrfs_unlink_inode(trans, root, dir, inode,
						 name, name_len);
			BUG_ON(ret);
			kfree(name);
			iput(inode);

			/* there might still be more names under this key
			 * check and repeat if required
			 */
			ret = btrfs_search_slot(NULL, root, dir_key, path,
						0, 0);
			if (ret == 0)
				goto again;
			ret = 0;
			goto out;
		}
		btrfs_release_path(log_path);
		kfree(name);

		ptr = (unsigned long)(di + 1);
		ptr += name_len;
	}
	ret = 0;
out:
	btrfs_release_path(path);
	btrfs_release_path(log_path);
	return ret;
}

/*
 * deletion replay happens before we copy any new directory items
 * out of the log or out of backreferences from inodes.  It
 * scans the log to find ranges of keys that log is authoritative for,
 * and then scans the directory to find items in those ranges that are
 * not present in the log.
 *
 * Anything we don't find in the log is unlinked and removed from the
 * directory.
 */
static noinline int replay_dir_deletes(struct btrfs_trans_handle *trans,
				       struct btrfs_root *root,
				       struct btrfs_root *log,
				       struct btrfs_path *path,
				       u64 dirid, int del_all)
{
	u64 range_start;
	u64 range_end;
	int key_type = BTRFS_DIR_LOG_ITEM_KEY;
	int ret = 0;
	struct btrfs_key dir_key;
	struct btrfs_key found_key;
	struct btrfs_path *log_path;
	struct inode *dir;

	dir_key.objectid = dirid;
	dir_key.type = BTRFS_DIR_ITEM_KEY;
	log_path = btrfs_alloc_path();
	if (!log_path)
		return -ENOMEM;

	dir = read_one_inode(root, dirid);
	/* it isn't an error if the inode isn't there, that can happen
	 * because we replay the deletes before we copy in the inode item
	 * from the log
	 */
	if (!dir) {
		btrfs_free_path(log_path);
		return 0;
	}
again:
	range_start = 0;
	range_end = 0;
	while (1) {
		if (del_all)
			range_end = (u64)-1;
		else {
			ret = find_dir_range(log, path, dirid, key_type,
					     &range_start, &range_end);
			if (ret != 0)
				break;
		}

		dir_key.offset = range_start;
		while (1) {
			int nritems;
			ret = btrfs_search_slot(NULL, root, &dir_key, path,
						0, 0);
			if (ret < 0)
				goto out;

			nritems = btrfs_header_nritems(path->nodes[0]);
			if (path->slots[0] >= nritems) {
				ret = btrfs_next_leaf(root, path);
				if (ret)
					break;
			}
			btrfs_item_key_to_cpu(path->nodes[0], &found_key,
					      path->slots[0]);
			if (found_key.objectid != dirid ||
			    found_key.type != dir_key.type)
				goto next_type;

			if (found_key.offset > range_end)
				break;

			ret = check_item_in_log(trans, root, log, path,
						log_path, dir,
						&found_key);
			BUG_ON(ret);
			if (found_key.offset == (u64)-1)
				break;
			dir_key.offset = found_key.offset + 1;
		}
		btrfs_release_path(path);
		if (range_end == (u64)-1)
			break;
		range_start = range_end + 1;
	}

next_type:
	ret = 0;
	if (key_type == BTRFS_DIR_LOG_ITEM_KEY) {
		key_type = BTRFS_DIR_LOG_INDEX_KEY;
		dir_key.type = BTRFS_DIR_INDEX_KEY;
		btrfs_release_path(path);
		goto again;
	}
out:
	btrfs_release_path(path);
	btrfs_free_path(log_path);
	iput(dir);
	return ret;
}

/*
 * the process_func used to replay items from the log tree.  This
 * gets called in two different stages.  The first stage just looks
 * for inodes and makes sure they are all copied into the subvolume.
 *
 * The second stage copies all the other item types from the log into
 * the subvolume.  The two stage approach is slower, but gets rid of
 * lots of complexity around inodes referencing other inodes that exist
 * only in the log (references come from either directory items or inode
 * back refs).
 */
static int replay_one_buffer(struct btrfs_root *log, struct extent_buffer *eb,
			     struct walk_control *wc, u64 gen)
{
	int nritems;
	struct btrfs_path *path;
	struct btrfs_root *root = wc->replay_dest;
	struct btrfs_key key;
	int level;
	int i;
	int ret;

	btrfs_read_buffer(eb, gen);

	level = btrfs_header_level(eb);

	if (level != 0)
		return 0;

	path = btrfs_alloc_path();
	BUG_ON(!path);

	nritems = btrfs_header_nritems(eb);
	for (i = 0; i < nritems; i++) {
		btrfs_item_key_to_cpu(eb, &key, i);

		/* inode keys are done during the first stage */
		if (key.type == BTRFS_INODE_ITEM_KEY &&
		    wc->stage == LOG_WALK_REPLAY_INODES) {
			struct btrfs_inode_item *inode_item;
			u32 mode;

			inode_item = btrfs_item_ptr(eb, i,
					    struct btrfs_inode_item);
			mode = btrfs_inode_mode(eb, inode_item);
			if (S_ISDIR(mode)) {
				ret = replay_dir_deletes(wc->trans,
					 root, log, path, key.objectid, 0);
				BUG_ON(ret);
			}
			ret = overwrite_item(wc->trans, root, path,
					     eb, i, &key);
			BUG_ON(ret);

			/* for regular files, make sure corresponding
			 * orhpan item exist. extents past the new EOF
			 * will be truncated later by orphan cleanup.
			 */
			if (S_ISREG(mode)) {
				ret = insert_orphan_item(wc->trans, root,
							 key.objectid);
				BUG_ON(ret);
			}

			ret = link_to_fixup_dir(wc->trans, root,
						path, key.objectid);
			BUG_ON(ret);
		}
		if (wc->stage < LOG_WALK_REPLAY_ALL)
			continue;

		/* these keys are simply copied */
		if (key.type == BTRFS_XATTR_ITEM_KEY) {
			ret = overwrite_item(wc->trans, root, path,
					     eb, i, &key);
			BUG_ON(ret);
		} else if (key.type == BTRFS_INODE_REF_KEY) {
			ret = add_inode_ref(wc->trans, root, log, path,
					    eb, i, &key);
			BUG_ON(ret && ret != -ENOENT);
		} else if (key.type == BTRFS_EXTENT_DATA_KEY) {
			ret = replay_one_extent(wc->trans, root, path,
						eb, i, &key);
			BUG_ON(ret);
		} else if (key.type == BTRFS_DIR_ITEM_KEY ||
			   key.type == BTRFS_DIR_INDEX_KEY) {
			ret = replay_one_dir_item(wc->trans, root, path,
						  eb, i, &key);
			BUG_ON(ret);
		}
	}
	btrfs_free_path(path);
	return 0;
}

static noinline int walk_down_log_tree(struct btrfs_trans_handle *trans,
				   struct btrfs_root *root,
				   struct btrfs_path *path, int *level,
				   struct walk_control *wc)
{
	u64 root_owner;
	u64 bytenr;
	u64 ptr_gen;
	struct extent_buffer *next;
	struct extent_buffer *cur;
	struct extent_buffer *parent;
	u32 blocksize;
	int ret = 0;

	WARN_ON(*level < 0);
	WARN_ON(*level >= BTRFS_MAX_LEVEL);

	while (*level > 0) {
		WARN_ON(*level < 0);
		WARN_ON(*level >= BTRFS_MAX_LEVEL);
		cur = path->nodes[*level];

		if (btrfs_header_level(cur) != *level)
			WARN_ON(1);

		if (path->slots[*level] >=
		    btrfs_header_nritems(cur))
			break;

		bytenr = btrfs_node_blockptr(cur, path->slots[*level]);
		ptr_gen = btrfs_node_ptr_generation(cur, path->slots[*level]);
		blocksize = btrfs_level_size(root, *level - 1);

		parent = path->nodes[*level];
		root_owner = btrfs_header_owner(parent);

		next = btrfs_find_create_tree_block(root, bytenr, blocksize);
		if (!next)
			return -ENOMEM;

		if (*level == 1) {
			wc->process_func(root, next, wc, ptr_gen);

			path->slots[*level]++;
			if (wc->free) {
				btrfs_read_buffer(next, ptr_gen);

				btrfs_tree_lock(next);
				clean_tree_block(trans, root, next);
				btrfs_set_lock_blocking(next);
				btrfs_wait_tree_block_writeback(next);
				btrfs_tree_unlock(next);

				WARN_ON(root_owner !=
					BTRFS_TREE_LOG_OBJECTID);
				ret = btrfs_free_reserved_extent(root,
							 bytenr, blocksize);
				BUG_ON(ret);
			}
			free_extent_buffer(next);
			continue;
		}
		btrfs_read_buffer(next, ptr_gen);

		WARN_ON(*level <= 0);
		if (path->nodes[*level-1])
			free_extent_buffer(path->nodes[*level-1]);
		path->nodes[*level-1] = next;
		*level = btrfs_header_level(next);
		path->slots[*level] = 0;
		cond_resched();
	}
	WARN_ON(*level < 0);
	WARN_ON(*level >= BTRFS_MAX_LEVEL);

	path->slots[*level] = btrfs_header_nritems(path->nodes[*level]);

	cond_resched();
	return 0;
}

static noinline int walk_up_log_tree(struct btrfs_trans_handle *trans,
				 struct btrfs_root *root,
				 struct btrfs_path *path, int *level,
				 struct walk_control *wc)
{
	u64 root_owner;
	int i;
	int slot;
	int ret;

	for (i = *level; i < BTRFS_MAX_LEVEL - 1 && path->nodes[i]; i++) {
		slot = path->slots[i];
		if (slot + 1 < btrfs_header_nritems(path->nodes[i])) {
			path->slots[i]++;
			*level = i;
			WARN_ON(*level == 0);
			return 0;
		} else {
			struct extent_buffer *parent;
			if (path->nodes[*level] == root->node)
				parent = path->nodes[*level];
			else
				parent = path->nodes[*level + 1];

			root_owner = btrfs_header_owner(parent);
			wc->process_func(root, path->nodes[*level], wc,
				 btrfs_header_generation(path->nodes[*level]));
			if (wc->free) {
				struct extent_buffer *next;

				next = path->nodes[*level];

				btrfs_tree_lock(next);
				clean_tree_block(trans, root, next);
				btrfs_set_lock_blocking(next);
				btrfs_wait_tree_block_writeback(next);
				btrfs_tree_unlock(next);

				WARN_ON(root_owner != BTRFS_TREE_LOG_OBJECTID);
				ret = btrfs_free_reserved_extent(root,
						path->nodes[*level]->start,
						path->nodes[*level]->len);
				BUG_ON(ret);
			}
			free_extent_buffer(path->nodes[*level]);
			path->nodes[*level] = NULL;
			*level = i + 1;
		}
	}
	return 1;
}

/*
 * drop the reference count on the tree rooted at 'snap'.  This traverses
 * the tree freeing any blocks that have a ref count of zero after being
 * decremented.
 */
static int walk_log_tree(struct btrfs_trans_handle *trans,
			 struct btrfs_root *log, struct walk_control *wc)
{
	int ret = 0;
	int wret;
	int level;
	struct btrfs_path *path;
	int i;
	int orig_level;

	path = btrfs_alloc_path();
	if (!path)
		return -ENOMEM;

	level = btrfs_header_level(log->node);
	orig_level = level;
	path->nodes[level] = log->node;
	extent_buffer_get(log->node);
	path->slots[level] = 0;

	while (1) {
		wret = walk_down_log_tree(trans, log, path, &level, wc);
		if (wret > 0)
			break;
		if (wret < 0)
			ret = wret;

		wret = walk_up_log_tree(trans, log, path, &level, wc);
		if (wret > 0)
			break;
		if (wret < 0)
			ret = wret;
	}

	/* was the root node processed? if not, catch it here */
	if (path->nodes[orig_level]) {
		wc->process_func(log, path->nodes[orig_level], wc,
			 btrfs_header_generation(path->nodes[orig_level]));
		if (wc->free) {
			struct extent_buffer *next;

			next = path->nodes[orig_level];

			btrfs_tree_lock(next);
			clean_tree_block(trans, log, next);
			btrfs_set_lock_blocking(next);
			btrfs_wait_tree_block_writeback(next);
			btrfs_tree_unlock(next);

			WARN_ON(log->root_key.objectid !=
				BTRFS_TREE_LOG_OBJECTID);
			ret = btrfs_free_reserved_extent(log, next->start,
							 next->len);
			BUG_ON(ret);
		}
	}

	for (i = 0; i <= orig_level; i++) {
		if (path->nodes[i]) {
			free_extent_buffer(path->nodes[i]);
			path->nodes[i] = NULL;
		}
	}
	btrfs_free_path(path);
	return ret;
}

/*
 * helper function to update the item for a given subvolumes log root
 * in the tree of log roots
 */
static int update_log_root(struct btrfs_trans_handle *trans,
			   struct btrfs_root *log)
{
	int ret;

	if (log->log_transid == 1) {
		/* insert root item on the first sync */
		ret = btrfs_insert_root(trans, log->fs_info->log_root_tree,
				&log->root_key, &log->root_item);
	} else {
		ret = btrfs_update_root(trans, log->fs_info->log_root_tree,
				&log->root_key, &log->root_item);
	}
	return ret;
}

static int wait_log_commit(struct btrfs_trans_handle *trans,
			   struct btrfs_root *root, unsigned long transid)
{
	DEFINE_WAIT(wait);
	int index = transid % 2;

	/*
	 * we only allow two pending log transactions at a time,
	 * so we know that if ours is more than 2 older than the
	 * current transaction, we're done
	 */
	do {
		prepare_to_wait(&root->log_commit_wait[index],
				&wait, TASK_UNINTERRUPTIBLE);
		mutex_unlock(&root->log_mutex);

		if (root->fs_info->last_trans_log_full_commit !=
		    trans->transid && root->log_transid < transid + 2 &&
		    atomic_read(&root->log_commit[index]))
			schedule();

		finish_wait(&root->log_commit_wait[index], &wait);
		mutex_lock(&root->log_mutex);
	} while (root->log_transid < transid + 2 &&
		 atomic_read(&root->log_commit[index]));
	return 0;
}

static int wait_for_writer(struct btrfs_trans_handle *trans,
			   struct btrfs_root *root)
{
	DEFINE_WAIT(wait);
	while (atomic_read(&root->log_writers)) {
		prepare_to_wait(&root->log_writer_wait,
				&wait, TASK_UNINTERRUPTIBLE);
		mutex_unlock(&root->log_mutex);
		if (root->fs_info->last_trans_log_full_commit !=
		    trans->transid && atomic_read(&root->log_writers))
			schedule();
		mutex_lock(&root->log_mutex);
		finish_wait(&root->log_writer_wait, &wait);
	}
	return 0;
}

/*
 * btrfs_sync_log does sends a given tree log down to the disk and
 * updates the super blocks to record it.  When this call is done,
 * you know that any inodes previously logged are safely on disk only
 * if it returns 0.
 *
 * Any other return value means you need to call btrfs_commit_transaction.
 * Some of the edge cases for fsyncing directories that have had unlinks
 * or renames done in the past mean that sometimes the only safe
 * fsync is to commit the whole FS.  When btrfs_sync_log returns -EAGAIN,
 * that has happened.
 */
int btrfs_sync_log(struct btrfs_trans_handle *trans,
		   struct btrfs_root *root)
{
	int index1;
	int index2;
	int mark;
	int ret;
	struct btrfs_root *log = root->log_root;
	struct btrfs_root *log_root_tree = root->fs_info->log_root_tree;
	unsigned long log_transid = 0;

	mutex_lock(&root->log_mutex);
	index1 = root->log_transid % 2;
	if (atomic_read(&root->log_commit[index1])) {
		wait_log_commit(trans, root, root->log_transid);
		mutex_unlock(&root->log_mutex);
		return 0;
	}
	atomic_set(&root->log_commit[index1], 1);

	/* wait for previous tree log sync to complete */
	if (atomic_read(&root->log_commit[(index1 + 1) % 2]))
		wait_log_commit(trans, root, root->log_transid - 1);

	while (1) {
		unsigned long batch = root->log_batch;
		if (root->log_multiple_pids) {
			mutex_unlock(&root->log_mutex);
			schedule_timeout_uninterruptible(1);
			mutex_lock(&root->log_mutex);
		}
		wait_for_writer(trans, root);
		if (batch == root->log_batch)
			break;
	}

	/* bail out if we need to do a full commit */
	if (root->fs_info->last_trans_log_full_commit == trans->transid) {
		ret = -EAGAIN;
		mutex_unlock(&root->log_mutex);
		goto out;
	}

	log_transid = root->log_transid;
	if (log_transid % 2 == 0)
		mark = EXTENT_DIRTY;
	else
		mark = EXTENT_NEW;

	/* we start IO on  all the marked extents here, but we don't actually
	 * wait for them until later.
	 */
	ret = btrfs_write_marked_extents(log, &log->dirty_log_pages, mark);
	BUG_ON(ret);

	btrfs_set_root_node(&log->root_item, log->node);

	root->log_batch = 0;
	root->log_transid++;
	log->log_transid = root->log_transid;
	root->log_start_pid = 0;
	smp_mb();
	/*
	 * IO has been started, blocks of the log tree have WRITTEN flag set
	 * in their headers. new modifications of the log will be written to
	 * new positions. so it's safe to allow log writers to go in.
	 */
	mutex_unlock(&root->log_mutex);

	mutex_lock(&log_root_tree->log_mutex);
	log_root_tree->log_batch++;
	atomic_inc(&log_root_tree->log_writers);
	mutex_unlock(&log_root_tree->log_mutex);

	ret = update_log_root(trans, log);

	mutex_lock(&log_root_tree->log_mutex);
	if (atomic_dec_and_test(&log_root_tree->log_writers)) {
		smp_mb();
		if (waitqueue_active(&log_root_tree->log_writer_wait))
			wake_up(&log_root_tree->log_writer_wait);
	}

	if (ret) {
		BUG_ON(ret != -ENOSPC);
		root->fs_info->last_trans_log_full_commit = trans->transid;
		btrfs_wait_marked_extents(log, &log->dirty_log_pages, mark);
		mutex_unlock(&log_root_tree->log_mutex);
		ret = -EAGAIN;
		goto out;
	}

	index2 = log_root_tree->log_transid % 2;
	if (atomic_read(&log_root_tree->log_commit[index2])) {
		btrfs_wait_marked_extents(log, &log->dirty_log_pages, mark);
		wait_log_commit(trans, log_root_tree,
				log_root_tree->log_transid);
		mutex_unlock(&log_root_tree->log_mutex);
		ret = 0;
		goto out;
	}
	atomic_set(&log_root_tree->log_commit[index2], 1);

	if (atomic_read(&log_root_tree->log_commit[(index2 + 1) % 2])) {
		wait_log_commit(trans, log_root_tree,
				log_root_tree->log_transid - 1);
	}

	wait_for_writer(trans, log_root_tree);

	/*
	 * now that we've moved on to the tree of log tree roots,
	 * check the full commit flag again
	 */
	if (root->fs_info->last_trans_log_full_commit == trans->transid) {
		btrfs_wait_marked_extents(log, &log->dirty_log_pages, mark);
		mutex_unlock(&log_root_tree->log_mutex);
		ret = -EAGAIN;
		goto out_wake_log_root;
	}

	ret = btrfs_write_and_wait_marked_extents(log_root_tree,
				&log_root_tree->dirty_log_pages,
				EXTENT_DIRTY | EXTENT_NEW);
	BUG_ON(ret);
	btrfs_wait_marked_extents(log, &log->dirty_log_pages, mark);

	btrfs_set_super_log_root(&root->fs_info->super_for_commit,
				log_root_tree->node->start);
	btrfs_set_super_log_root_level(&root->fs_info->super_for_commit,
				btrfs_header_level(log_root_tree->node));

	log_root_tree->log_batch = 0;
	log_root_tree->log_transid++;
	smp_mb();

	mutex_unlock(&log_root_tree->log_mutex);

	/*
	 * nobody else is going to jump in and write the the ctree
	 * super here because the log_commit atomic below is protecting
	 * us.  We must be called with a transaction handle pinning
	 * the running transaction open, so a full commit can't hop
	 * in and cause problems either.
	 */
	write_ctree_super(trans, root->fs_info->tree_root, 1);
	ret = 0;

	mutex_lock(&root->log_mutex);
	if (root->last_log_commit < log_transid)
		root->last_log_commit = log_transid;
	mutex_unlock(&root->log_mutex);

out_wake_log_root:
	atomic_set(&log_root_tree->log_commit[index2], 0);
	smp_mb();
	if (waitqueue_active(&log_root_tree->log_commit_wait[index2]))
		wake_up(&log_root_tree->log_commit_wait[index2]);
out:
	atomic_set(&root->log_commit[index1], 0);
	smp_mb();
	if (waitqueue_active(&root->log_commit_wait[index1]))
		wake_up(&root->log_commit_wait[index1]);
	return ret;
}

static void free_log_tree(struct btrfs_trans_handle *trans,
			  struct btrfs_root *log)
{
	int ret;
	u64 start;
	u64 end;
	struct walk_control wc = {
		.free = 1,
		.process_func = process_one_buffer
	};

	ret = walk_log_tree(trans, log, &wc);
	BUG_ON(ret);

	while (1) {
		ret = find_first_extent_bit(&log->dirty_log_pages,
				0, &start, &end, EXTENT_DIRTY | EXTENT_NEW);
		if (ret)
			break;

		clear_extent_bits(&log->dirty_log_pages, start, end,
				  EXTENT_DIRTY | EXTENT_NEW, GFP_NOFS);
	}

	free_extent_buffer(log->node);
	kfree(log);
}

/*
 * free all the extents used by the tree log.  This should be called
 * at commit time of the full transaction
 */
int btrfs_free_log(struct btrfs_trans_handle *trans, struct btrfs_root *root)
{
	if (root->log_root) {
		free_log_tree(trans, root->log_root);
		root->log_root = NULL;
	}
	return 0;
}

int btrfs_free_log_root_tree(struct btrfs_trans_handle *trans,
			     struct btrfs_fs_info *fs_info)
{
	if (fs_info->log_root_tree) {
		free_log_tree(trans, fs_info->log_root_tree);
		fs_info->log_root_tree = NULL;
	}
	return 0;
}

/*
 * If both a file and directory are logged, and unlinks or renames are
 * mixed in, we have a few interesting corners:
 *
 * create file X in dir Y
 * link file X to X.link in dir Y
 * fsync file X
 * unlink file X but leave X.link
 * fsync dir Y
 *
 * After a crash we would expect only X.link to exist.  But file X
 * didn't get fsync'd again so the log has back refs for X and X.link.
 *
 * We solve this by removing directory entries and inode backrefs from the
 * log when a file that was logged in the current transaction is
 * unlinked.  Any later fsync will include the updated log entries, and
 * we'll be able to reconstruct the proper directory items from backrefs.
 *
 * This optimizations allows us to avoid relogging the entire inode
 * or the entire directory.
 */
int btrfs_del_dir_entries_in_log(struct btrfs_trans_handle *trans,
				 struct btrfs_root *root,
				 const char *name, int name_len,
				 struct inode *dir, u64 index)
{
	struct btrfs_root *log;
	struct btrfs_dir_item *di;
	struct btrfs_path *path;
	int ret;
	int err = 0;
	int bytes_del = 0;
	u64 dir_ino = btrfs_ino(dir);

	if (BTRFS_I(dir)->logged_trans < trans->transid)
		return 0;

	ret = join_running_log_trans(root);
	if (ret)
		return 0;

	mutex_lock(&BTRFS_I(dir)->log_mutex);

	log = root->log_root;
	path = btrfs_alloc_path();
	if (!path) {
		err = -ENOMEM;
		goto out_unlock;
	}

	di = btrfs_lookup_dir_item(trans, log, path, dir_ino,
				   name, name_len, -1);
	if (IS_ERR(di)) {
		err = PTR_ERR(di);
		goto fail;
	}
	if (di) {
		ret = btrfs_delete_one_dir_name(trans, log, path, di);
		bytes_del += name_len;
		BUG_ON(ret);
	}
<<<<<<< HEAD
	btrfs_release_path(log, path);
	di = btrfs_lookup_dir_index_item(trans, log, path, dir_ino,
=======
	btrfs_release_path(path);
	di = btrfs_lookup_dir_index_item(trans, log, path, dir->i_ino,
>>>>>>> 4ea02885
					 index, name, name_len, -1);
	if (IS_ERR(di)) {
		err = PTR_ERR(di);
		goto fail;
	}
	if (di) {
		ret = btrfs_delete_one_dir_name(trans, log, path, di);
		bytes_del += name_len;
		BUG_ON(ret);
	}

	/* update the directory size in the log to reflect the names
	 * we have removed
	 */
	if (bytes_del) {
		struct btrfs_key key;

		key.objectid = dir_ino;
		key.offset = 0;
		key.type = BTRFS_INODE_ITEM_KEY;
		btrfs_release_path(path);

		ret = btrfs_search_slot(trans, log, &key, path, 0, 1);
		if (ret < 0) {
			err = ret;
			goto fail;
		}
		if (ret == 0) {
			struct btrfs_inode_item *item;
			u64 i_size;

			item = btrfs_item_ptr(path->nodes[0], path->slots[0],
					      struct btrfs_inode_item);
			i_size = btrfs_inode_size(path->nodes[0], item);
			if (i_size > bytes_del)
				i_size -= bytes_del;
			else
				i_size = 0;
			btrfs_set_inode_size(path->nodes[0], item, i_size);
			btrfs_mark_buffer_dirty(path->nodes[0]);
		} else
			ret = 0;
		btrfs_release_path(path);
	}
fail:
	btrfs_free_path(path);
out_unlock:
	mutex_unlock(&BTRFS_I(dir)->log_mutex);
	if (ret == -ENOSPC) {
		root->fs_info->last_trans_log_full_commit = trans->transid;
		ret = 0;
	}
	btrfs_end_log_trans(root);

	return err;
}

/* see comments for btrfs_del_dir_entries_in_log */
int btrfs_del_inode_ref_in_log(struct btrfs_trans_handle *trans,
			       struct btrfs_root *root,
			       const char *name, int name_len,
			       struct inode *inode, u64 dirid)
{
	struct btrfs_root *log;
	u64 index;
	int ret;

	if (BTRFS_I(inode)->logged_trans < trans->transid)
		return 0;

	ret = join_running_log_trans(root);
	if (ret)
		return 0;
	log = root->log_root;
	mutex_lock(&BTRFS_I(inode)->log_mutex);

	ret = btrfs_del_inode_ref(trans, log, name, name_len, btrfs_ino(inode),
				  dirid, &index);
	mutex_unlock(&BTRFS_I(inode)->log_mutex);
	if (ret == -ENOSPC) {
		root->fs_info->last_trans_log_full_commit = trans->transid;
		ret = 0;
	}
	btrfs_end_log_trans(root);

	return ret;
}

/*
 * creates a range item in the log for 'dirid'.  first_offset and
 * last_offset tell us which parts of the key space the log should
 * be considered authoritative for.
 */
static noinline int insert_dir_log_key(struct btrfs_trans_handle *trans,
				       struct btrfs_root *log,
				       struct btrfs_path *path,
				       int key_type, u64 dirid,
				       u64 first_offset, u64 last_offset)
{
	int ret;
	struct btrfs_key key;
	struct btrfs_dir_log_item *item;

	key.objectid = dirid;
	key.offset = first_offset;
	if (key_type == BTRFS_DIR_ITEM_KEY)
		key.type = BTRFS_DIR_LOG_ITEM_KEY;
	else
		key.type = BTRFS_DIR_LOG_INDEX_KEY;
	ret = btrfs_insert_empty_item(trans, log, path, &key, sizeof(*item));
	if (ret)
		return ret;

	item = btrfs_item_ptr(path->nodes[0], path->slots[0],
			      struct btrfs_dir_log_item);
	btrfs_set_dir_log_end(path->nodes[0], item, last_offset);
	btrfs_mark_buffer_dirty(path->nodes[0]);
	btrfs_release_path(path);
	return 0;
}

/*
 * log all the items included in the current transaction for a given
 * directory.  This also creates the range items in the log tree required
 * to replay anything deleted before the fsync
 */
static noinline int log_dir_items(struct btrfs_trans_handle *trans,
			  struct btrfs_root *root, struct inode *inode,
			  struct btrfs_path *path,
			  struct btrfs_path *dst_path, int key_type,
			  u64 min_offset, u64 *last_offset_ret)
{
	struct btrfs_key min_key;
	struct btrfs_key max_key;
	struct btrfs_root *log = root->log_root;
	struct extent_buffer *src;
	int err = 0;
	int ret;
	int i;
	int nritems;
	u64 first_offset = min_offset;
	u64 last_offset = (u64)-1;
	u64 ino = btrfs_ino(inode);

	log = root->log_root;
	max_key.objectid = ino;
	max_key.offset = (u64)-1;
	max_key.type = key_type;

	min_key.objectid = ino;
	min_key.type = key_type;
	min_key.offset = min_offset;

	path->keep_locks = 1;

	ret = btrfs_search_forward(root, &min_key, &max_key,
				   path, 0, trans->transid);

	/*
	 * we didn't find anything from this transaction, see if there
	 * is anything at all
	 */
	if (ret != 0 || min_key.objectid != ino || min_key.type != key_type) {
		min_key.objectid = ino;
		min_key.type = key_type;
		min_key.offset = (u64)-1;
		btrfs_release_path(path);
		ret = btrfs_search_slot(NULL, root, &min_key, path, 0, 0);
		if (ret < 0) {
			btrfs_release_path(path);
			return ret;
		}
		ret = btrfs_previous_item(root, path, ino, key_type);

		/* if ret == 0 there are items for this type,
		 * create a range to tell us the last key of this type.
		 * otherwise, there are no items in this directory after
		 * *min_offset, and we create a range to indicate that.
		 */
		if (ret == 0) {
			struct btrfs_key tmp;
			btrfs_item_key_to_cpu(path->nodes[0], &tmp,
					      path->slots[0]);
			if (key_type == tmp.type)
				first_offset = max(min_offset, tmp.offset) + 1;
		}
		goto done;
	}

	/* go backward to find any previous key */
	ret = btrfs_previous_item(root, path, ino, key_type);
	if (ret == 0) {
		struct btrfs_key tmp;
		btrfs_item_key_to_cpu(path->nodes[0], &tmp, path->slots[0]);
		if (key_type == tmp.type) {
			first_offset = tmp.offset;
			ret = overwrite_item(trans, log, dst_path,
					     path->nodes[0], path->slots[0],
					     &tmp);
			if (ret) {
				err = ret;
				goto done;
			}
		}
	}
	btrfs_release_path(path);

	/* find the first key from this transaction again */
	ret = btrfs_search_slot(NULL, root, &min_key, path, 0, 0);
	if (ret != 0) {
		WARN_ON(1);
		goto done;
	}

	/*
	 * we have a block from this transaction, log every item in it
	 * from our directory
	 */
	while (1) {
		struct btrfs_key tmp;
		src = path->nodes[0];
		nritems = btrfs_header_nritems(src);
		for (i = path->slots[0]; i < nritems; i++) {
			btrfs_item_key_to_cpu(src, &min_key, i);

			if (min_key.objectid != ino || min_key.type != key_type)
				goto done;
			ret = overwrite_item(trans, log, dst_path, src, i,
					     &min_key);
			if (ret) {
				err = ret;
				goto done;
			}
		}
		path->slots[0] = nritems;

		/*
		 * look ahead to the next item and see if it is also
		 * from this directory and from this transaction
		 */
		ret = btrfs_next_leaf(root, path);
		if (ret == 1) {
			last_offset = (u64)-1;
			goto done;
		}
		btrfs_item_key_to_cpu(path->nodes[0], &tmp, path->slots[0]);
		if (tmp.objectid != ino || tmp.type != key_type) {
			last_offset = (u64)-1;
			goto done;
		}
		if (btrfs_header_generation(path->nodes[0]) != trans->transid) {
			ret = overwrite_item(trans, log, dst_path,
					     path->nodes[0], path->slots[0],
					     &tmp);
			if (ret)
				err = ret;
			else
				last_offset = tmp.offset;
			goto done;
		}
	}
done:
	btrfs_release_path(path);
	btrfs_release_path(dst_path);

	if (err == 0) {
		*last_offset_ret = last_offset;
		/*
		 * insert the log range keys to indicate where the log
		 * is valid
		 */
		ret = insert_dir_log_key(trans, log, path, key_type,
					 ino, first_offset, last_offset);
		if (ret)
			err = ret;
	}
	return err;
}

/*
 * logging directories is very similar to logging inodes, We find all the items
 * from the current transaction and write them to the log.
 *
 * The recovery code scans the directory in the subvolume, and if it finds a
 * key in the range logged that is not present in the log tree, then it means
 * that dir entry was unlinked during the transaction.
 *
 * In order for that scan to work, we must include one key smaller than
 * the smallest logged by this transaction and one key larger than the largest
 * key logged by this transaction.
 */
static noinline int log_directory_changes(struct btrfs_trans_handle *trans,
			  struct btrfs_root *root, struct inode *inode,
			  struct btrfs_path *path,
			  struct btrfs_path *dst_path)
{
	u64 min_key;
	u64 max_key;
	int ret;
	int key_type = BTRFS_DIR_ITEM_KEY;

again:
	min_key = 0;
	max_key = 0;
	while (1) {
		ret = log_dir_items(trans, root, inode, path,
				    dst_path, key_type, min_key,
				    &max_key);
		if (ret)
			return ret;
		if (max_key == (u64)-1)
			break;
		min_key = max_key + 1;
	}

	if (key_type == BTRFS_DIR_ITEM_KEY) {
		key_type = BTRFS_DIR_INDEX_KEY;
		goto again;
	}
	return 0;
}

/*
 * a helper function to drop items from the log before we relog an
 * inode.  max_key_type indicates the highest item type to remove.
 * This cannot be run for file data extents because it does not
 * free the extents they point to.
 */
static int drop_objectid_items(struct btrfs_trans_handle *trans,
				  struct btrfs_root *log,
				  struct btrfs_path *path,
				  u64 objectid, int max_key_type)
{
	int ret;
	struct btrfs_key key;
	struct btrfs_key found_key;

	key.objectid = objectid;
	key.type = max_key_type;
	key.offset = (u64)-1;

	while (1) {
		ret = btrfs_search_slot(trans, log, &key, path, -1, 1);
		BUG_ON(ret == 0);
		if (ret < 0)
			break;

		if (path->slots[0] == 0)
			break;

		path->slots[0]--;
		btrfs_item_key_to_cpu(path->nodes[0], &found_key,
				      path->slots[0]);

		if (found_key.objectid != objectid)
			break;

		ret = btrfs_del_item(trans, log, path);
		BUG_ON(ret);
		btrfs_release_path(path);
	}
	btrfs_release_path(path);
	return ret;
}

static noinline int copy_items(struct btrfs_trans_handle *trans,
			       struct btrfs_root *log,
			       struct btrfs_path *dst_path,
			       struct extent_buffer *src,
			       int start_slot, int nr, int inode_only)
{
	unsigned long src_offset;
	unsigned long dst_offset;
	struct btrfs_file_extent_item *extent;
	struct btrfs_inode_item *inode_item;
	int ret;
	struct btrfs_key *ins_keys;
	u32 *ins_sizes;
	char *ins_data;
	int i;
	struct list_head ordered_sums;

	INIT_LIST_HEAD(&ordered_sums);

	ins_data = kmalloc(nr * sizeof(struct btrfs_key) +
			   nr * sizeof(u32), GFP_NOFS);
	if (!ins_data)
		return -ENOMEM;

	ins_sizes = (u32 *)ins_data;
	ins_keys = (struct btrfs_key *)(ins_data + nr * sizeof(u32));

	for (i = 0; i < nr; i++) {
		ins_sizes[i] = btrfs_item_size_nr(src, i + start_slot);
		btrfs_item_key_to_cpu(src, ins_keys + i, i + start_slot);
	}
	ret = btrfs_insert_empty_items(trans, log, dst_path,
				       ins_keys, ins_sizes, nr);
	if (ret) {
		kfree(ins_data);
		return ret;
	}

	for (i = 0; i < nr; i++, dst_path->slots[0]++) {
		dst_offset = btrfs_item_ptr_offset(dst_path->nodes[0],
						   dst_path->slots[0]);

		src_offset = btrfs_item_ptr_offset(src, start_slot + i);

		copy_extent_buffer(dst_path->nodes[0], src, dst_offset,
				   src_offset, ins_sizes[i]);

		if (inode_only == LOG_INODE_EXISTS &&
		    ins_keys[i].type == BTRFS_INODE_ITEM_KEY) {
			inode_item = btrfs_item_ptr(dst_path->nodes[0],
						    dst_path->slots[0],
						    struct btrfs_inode_item);
			btrfs_set_inode_size(dst_path->nodes[0], inode_item, 0);

			/* set the generation to zero so the recover code
			 * can tell the difference between an logging
			 * just to say 'this inode exists' and a logging
			 * to say 'update this inode with these values'
			 */
			btrfs_set_inode_generation(dst_path->nodes[0],
						   inode_item, 0);
		}
		/* take a reference on file data extents so that truncates
		 * or deletes of this inode don't have to relog the inode
		 * again
		 */
		if (btrfs_key_type(ins_keys + i) == BTRFS_EXTENT_DATA_KEY) {
			int found_type;
			extent = btrfs_item_ptr(src, start_slot + i,
						struct btrfs_file_extent_item);

			found_type = btrfs_file_extent_type(src, extent);
			if (found_type == BTRFS_FILE_EXTENT_REG ||
			    found_type == BTRFS_FILE_EXTENT_PREALLOC) {
				u64 ds, dl, cs, cl;
				ds = btrfs_file_extent_disk_bytenr(src,
								extent);
				/* ds == 0 is a hole */
				if (ds == 0)
					continue;

				dl = btrfs_file_extent_disk_num_bytes(src,
								extent);
				cs = btrfs_file_extent_offset(src, extent);
				cl = btrfs_file_extent_num_bytes(src,
								extent);
				if (btrfs_file_extent_compression(src,
								  extent)) {
					cs = 0;
					cl = dl;
				}

				ret = btrfs_lookup_csums_range(
						log->fs_info->csum_root,
						ds + cs, ds + cs + cl - 1,
						&ordered_sums);
				BUG_ON(ret);
			}
		}
	}

	btrfs_mark_buffer_dirty(dst_path->nodes[0]);
	btrfs_release_path(dst_path);
	kfree(ins_data);

	/*
	 * we have to do this after the loop above to avoid changing the
	 * log tree while trying to change the log tree.
	 */
	ret = 0;
	while (!list_empty(&ordered_sums)) {
		struct btrfs_ordered_sum *sums = list_entry(ordered_sums.next,
						   struct btrfs_ordered_sum,
						   list);
		if (!ret)
			ret = btrfs_csum_file_blocks(trans, log, sums);
		list_del(&sums->list);
		kfree(sums);
	}
	return ret;
}

/* log a single inode in the tree log.
 * At least one parent directory for this inode must exist in the tree
 * or be logged already.
 *
 * Any items from this inode changed by the current transaction are copied
 * to the log tree.  An extra reference is taken on any extents in this
 * file, allowing us to avoid a whole pile of corner cases around logging
 * blocks that have been removed from the tree.
 *
 * See LOG_INODE_ALL and related defines for a description of what inode_only
 * does.
 *
 * This handles both files and directories.
 */
static int btrfs_log_inode(struct btrfs_trans_handle *trans,
			     struct btrfs_root *root, struct inode *inode,
			     int inode_only)
{
	struct btrfs_path *path;
	struct btrfs_path *dst_path;
	struct btrfs_key min_key;
	struct btrfs_key max_key;
	struct btrfs_root *log = root->log_root;
	struct extent_buffer *src = NULL;
	int err = 0;
	int ret;
	int nritems;
	int ins_start_slot = 0;
	int ins_nr;
	u64 ino = btrfs_ino(inode);

	log = root->log_root;

	path = btrfs_alloc_path();
	if (!path)
		return -ENOMEM;
	dst_path = btrfs_alloc_path();
	if (!dst_path) {
		btrfs_free_path(path);
		return -ENOMEM;
	}

	min_key.objectid = ino;
	min_key.type = BTRFS_INODE_ITEM_KEY;
	min_key.offset = 0;

	max_key.objectid = ino;

	/* today the code can only do partial logging of directories */
	if (!S_ISDIR(inode->i_mode))
	    inode_only = LOG_INODE_ALL;

	if (inode_only == LOG_INODE_EXISTS || S_ISDIR(inode->i_mode))
		max_key.type = BTRFS_XATTR_ITEM_KEY;
	else
		max_key.type = (u8)-1;
	max_key.offset = (u64)-1;

	ret = btrfs_commit_inode_delayed_items(trans, inode);
	if (ret) {
		btrfs_free_path(path);
		btrfs_free_path(dst_path);
		return ret;
	}

	mutex_lock(&BTRFS_I(inode)->log_mutex);

	/*
	 * a brute force approach to making sure we get the most uptodate
	 * copies of everything.
	 */
	if (S_ISDIR(inode->i_mode)) {
		int max_key_type = BTRFS_DIR_LOG_INDEX_KEY;

		if (inode_only == LOG_INODE_EXISTS)
			max_key_type = BTRFS_XATTR_ITEM_KEY;
		ret = drop_objectid_items(trans, log, path, ino, max_key_type);
	} else {
		ret = btrfs_truncate_inode_items(trans, log, inode, 0, 0);
	}
	if (ret) {
		err = ret;
		goto out_unlock;
	}
	path->keep_locks = 1;

	while (1) {
		ins_nr = 0;
		ret = btrfs_search_forward(root, &min_key, &max_key,
					   path, 0, trans->transid);
		if (ret != 0)
			break;
again:
		/* note, ins_nr might be > 0 here, cleanup outside the loop */
		if (min_key.objectid != ino)
			break;
		if (min_key.type > max_key.type)
			break;

		src = path->nodes[0];
		if (ins_nr && ins_start_slot + ins_nr == path->slots[0]) {
			ins_nr++;
			goto next_slot;
		} else if (!ins_nr) {
			ins_start_slot = path->slots[0];
			ins_nr = 1;
			goto next_slot;
		}

		ret = copy_items(trans, log, dst_path, src, ins_start_slot,
				 ins_nr, inode_only);
		if (ret) {
			err = ret;
			goto out_unlock;
		}
		ins_nr = 1;
		ins_start_slot = path->slots[0];
next_slot:

		nritems = btrfs_header_nritems(path->nodes[0]);
		path->slots[0]++;
		if (path->slots[0] < nritems) {
			btrfs_item_key_to_cpu(path->nodes[0], &min_key,
					      path->slots[0]);
			goto again;
		}
		if (ins_nr) {
			ret = copy_items(trans, log, dst_path, src,
					 ins_start_slot,
					 ins_nr, inode_only);
			if (ret) {
				err = ret;
				goto out_unlock;
			}
			ins_nr = 0;
		}
		btrfs_release_path(path);

		if (min_key.offset < (u64)-1)
			min_key.offset++;
		else if (min_key.type < (u8)-1)
			min_key.type++;
		else if (min_key.objectid < (u64)-1)
			min_key.objectid++;
		else
			break;
	}
	if (ins_nr) {
		ret = copy_items(trans, log, dst_path, src,
				 ins_start_slot,
				 ins_nr, inode_only);
		if (ret) {
			err = ret;
			goto out_unlock;
		}
		ins_nr = 0;
	}
	WARN_ON(ins_nr);
	if (inode_only == LOG_INODE_ALL && S_ISDIR(inode->i_mode)) {
		btrfs_release_path(path);
		btrfs_release_path(dst_path);
		ret = log_directory_changes(trans, root, inode, path, dst_path);
		if (ret) {
			err = ret;
			goto out_unlock;
		}
	}
	BTRFS_I(inode)->logged_trans = trans->transid;
out_unlock:
	mutex_unlock(&BTRFS_I(inode)->log_mutex);

	btrfs_free_path(path);
	btrfs_free_path(dst_path);
	return err;
}

/*
 * follow the dentry parent pointers up the chain and see if any
 * of the directories in it require a full commit before they can
 * be logged.  Returns zero if nothing special needs to be done or 1 if
 * a full commit is required.
 */
static noinline int check_parent_dirs_for_sync(struct btrfs_trans_handle *trans,
					       struct inode *inode,
					       struct dentry *parent,
					       struct super_block *sb,
					       u64 last_committed)
{
	int ret = 0;
	struct btrfs_root *root;
	struct dentry *old_parent = NULL;

	/*
	 * for regular files, if its inode is already on disk, we don't
	 * have to worry about the parents at all.  This is because
	 * we can use the last_unlink_trans field to record renames
	 * and other fun in this file.
	 */
	if (S_ISREG(inode->i_mode) &&
	    BTRFS_I(inode)->generation <= last_committed &&
	    BTRFS_I(inode)->last_unlink_trans <= last_committed)
			goto out;

	if (!S_ISDIR(inode->i_mode)) {
		if (!parent || !parent->d_inode || sb != parent->d_inode->i_sb)
			goto out;
		inode = parent->d_inode;
	}

	while (1) {
		BTRFS_I(inode)->logged_trans = trans->transid;
		smp_mb();

		if (BTRFS_I(inode)->last_unlink_trans > last_committed) {
			root = BTRFS_I(inode)->root;

			/*
			 * make sure any commits to the log are forced
			 * to be full commits
			 */
			root->fs_info->last_trans_log_full_commit =
				trans->transid;
			ret = 1;
			break;
		}

		if (!parent || !parent->d_inode || sb != parent->d_inode->i_sb)
			break;

		if (IS_ROOT(parent))
			break;

		parent = dget_parent(parent);
		dput(old_parent);
		old_parent = parent;
		inode = parent->d_inode;

	}
	dput(old_parent);
out:
	return ret;
}

static int inode_in_log(struct btrfs_trans_handle *trans,
		 struct inode *inode)
{
	struct btrfs_root *root = BTRFS_I(inode)->root;
	int ret = 0;

	mutex_lock(&root->log_mutex);
	if (BTRFS_I(inode)->logged_trans == trans->transid &&
	    BTRFS_I(inode)->last_sub_trans <= root->last_log_commit)
		ret = 1;
	mutex_unlock(&root->log_mutex);
	return ret;
}


/*
 * helper function around btrfs_log_inode to make sure newly created
 * parent directories also end up in the log.  A minimal inode and backref
 * only logging is done of any parent directories that are older than
 * the last committed transaction
 */
int btrfs_log_inode_parent(struct btrfs_trans_handle *trans,
		    struct btrfs_root *root, struct inode *inode,
		    struct dentry *parent, int exists_only)
{
	int inode_only = exists_only ? LOG_INODE_EXISTS : LOG_INODE_ALL;
	struct super_block *sb;
	struct dentry *old_parent = NULL;
	int ret = 0;
	u64 last_committed = root->fs_info->last_trans_committed;

	sb = inode->i_sb;

	if (btrfs_test_opt(root, NOTREELOG)) {
		ret = 1;
		goto end_no_trans;
	}

	if (root->fs_info->last_trans_log_full_commit >
	    root->fs_info->last_trans_committed) {
		ret = 1;
		goto end_no_trans;
	}

	if (root != BTRFS_I(inode)->root ||
	    btrfs_root_refs(&root->root_item) == 0) {
		ret = 1;
		goto end_no_trans;
	}

	ret = check_parent_dirs_for_sync(trans, inode, parent,
					 sb, last_committed);
	if (ret)
		goto end_no_trans;

	if (inode_in_log(trans, inode)) {
		ret = BTRFS_NO_LOG_SYNC;
		goto end_no_trans;
	}

	ret = start_log_trans(trans, root);
	if (ret)
		goto end_trans;

	ret = btrfs_log_inode(trans, root, inode, inode_only);
	if (ret)
		goto end_trans;

	/*
	 * for regular files, if its inode is already on disk, we don't
	 * have to worry about the parents at all.  This is because
	 * we can use the last_unlink_trans field to record renames
	 * and other fun in this file.
	 */
	if (S_ISREG(inode->i_mode) &&
	    BTRFS_I(inode)->generation <= last_committed &&
	    BTRFS_I(inode)->last_unlink_trans <= last_committed) {
		ret = 0;
		goto end_trans;
	}

	inode_only = LOG_INODE_EXISTS;
	while (1) {
		if (!parent || !parent->d_inode || sb != parent->d_inode->i_sb)
			break;

		inode = parent->d_inode;
		if (root != BTRFS_I(inode)->root)
			break;

		if (BTRFS_I(inode)->generation >
		    root->fs_info->last_trans_committed) {
			ret = btrfs_log_inode(trans, root, inode, inode_only);
			if (ret)
				goto end_trans;
		}
		if (IS_ROOT(parent))
			break;

		parent = dget_parent(parent);
		dput(old_parent);
		old_parent = parent;
	}
	ret = 0;
end_trans:
	dput(old_parent);
	if (ret < 0) {
		BUG_ON(ret != -ENOSPC);
		root->fs_info->last_trans_log_full_commit = trans->transid;
		ret = 1;
	}
	btrfs_end_log_trans(root);
end_no_trans:
	return ret;
}

/*
 * it is not safe to log dentry if the chunk root has added new
 * chunks.  This returns 0 if the dentry was logged, and 1 otherwise.
 * If this returns 1, you must commit the transaction to safely get your
 * data on disk.
 */
int btrfs_log_dentry_safe(struct btrfs_trans_handle *trans,
			  struct btrfs_root *root, struct dentry *dentry)
{
	struct dentry *parent = dget_parent(dentry);
	int ret;

	ret = btrfs_log_inode_parent(trans, root, dentry->d_inode, parent, 0);
	dput(parent);

	return ret;
}

/*
 * should be called during mount to recover any replay any log trees
 * from the FS
 */
int btrfs_recover_log_trees(struct btrfs_root *log_root_tree)
{
	int ret;
	struct btrfs_path *path;
	struct btrfs_trans_handle *trans;
	struct btrfs_key key;
	struct btrfs_key found_key;
	struct btrfs_key tmp_key;
	struct btrfs_root *log;
	struct btrfs_fs_info *fs_info = log_root_tree->fs_info;
	struct walk_control wc = {
		.process_func = process_one_buffer,
		.stage = 0,
	};

	path = btrfs_alloc_path();
	if (!path)
		return -ENOMEM;

	fs_info->log_root_recovering = 1;

	trans = btrfs_start_transaction(fs_info->tree_root, 0);
	BUG_ON(IS_ERR(trans));

	wc.trans = trans;
	wc.pin = 1;

	ret = walk_log_tree(trans, log_root_tree, &wc);
	BUG_ON(ret);

again:
	key.objectid = BTRFS_TREE_LOG_OBJECTID;
	key.offset = (u64)-1;
	btrfs_set_key_type(&key, BTRFS_ROOT_ITEM_KEY);

	while (1) {
		ret = btrfs_search_slot(NULL, log_root_tree, &key, path, 0, 0);
		if (ret < 0)
			break;
		if (ret > 0) {
			if (path->slots[0] == 0)
				break;
			path->slots[0]--;
		}
		btrfs_item_key_to_cpu(path->nodes[0], &found_key,
				      path->slots[0]);
		btrfs_release_path(path);
		if (found_key.objectid != BTRFS_TREE_LOG_OBJECTID)
			break;

		log = btrfs_read_fs_root_no_radix(log_root_tree,
						  &found_key);
		BUG_ON(IS_ERR(log));

		tmp_key.objectid = found_key.offset;
		tmp_key.type = BTRFS_ROOT_ITEM_KEY;
		tmp_key.offset = (u64)-1;

		wc.replay_dest = btrfs_read_fs_root_no_name(fs_info, &tmp_key);
		BUG_ON(!wc.replay_dest);

		wc.replay_dest->log_root = log;
		btrfs_record_root_in_trans(trans, wc.replay_dest);
		ret = walk_log_tree(trans, log, &wc);
		BUG_ON(ret);

		if (wc.stage == LOG_WALK_REPLAY_ALL) {
			ret = fixup_inode_link_counts(trans, wc.replay_dest,
						      path);
			BUG_ON(ret);
		}

		key.offset = found_key.offset - 1;
		wc.replay_dest->log_root = NULL;
		free_extent_buffer(log->node);
		free_extent_buffer(log->commit_root);
		kfree(log);

		if (found_key.offset == 0)
			break;
	}
	btrfs_release_path(path);

	/* step one is to pin it all, step two is to replay just inodes */
	if (wc.pin) {
		wc.pin = 0;
		wc.process_func = replay_one_buffer;
		wc.stage = LOG_WALK_REPLAY_INODES;
		goto again;
	}
	/* step three is to replay everything */
	if (wc.stage < LOG_WALK_REPLAY_ALL) {
		wc.stage++;
		goto again;
	}

	btrfs_free_path(path);

	free_extent_buffer(log_root_tree->node);
	log_root_tree->log_root = NULL;
	fs_info->log_root_recovering = 0;

	/* step 4: commit the transaction, which also unpins the blocks */
	btrfs_commit_transaction(trans, fs_info->tree_root);

	kfree(log_root_tree);
	return 0;
}

/*
 * there are some corner cases where we want to force a full
 * commit instead of allowing a directory to be logged.
 *
 * They revolve around files there were unlinked from the directory, and
 * this function updates the parent directory so that a full commit is
 * properly done if it is fsync'd later after the unlinks are done.
 */
void btrfs_record_unlink_dir(struct btrfs_trans_handle *trans,
			     struct inode *dir, struct inode *inode,
			     int for_rename)
{
	/*
	 * when we're logging a file, if it hasn't been renamed
	 * or unlinked, and its inode is fully committed on disk,
	 * we don't have to worry about walking up the directory chain
	 * to log its parents.
	 *
	 * So, we use the last_unlink_trans field to put this transid
	 * into the file.  When the file is logged we check it and
	 * don't log the parents if the file is fully on disk.
	 */
	if (S_ISREG(inode->i_mode))
		BTRFS_I(inode)->last_unlink_trans = trans->transid;

	/*
	 * if this directory was already logged any new
	 * names for this file/dir will get recorded
	 */
	smp_mb();
	if (BTRFS_I(dir)->logged_trans == trans->transid)
		return;

	/*
	 * if the inode we're about to unlink was logged,
	 * the log will be properly updated for any new names
	 */
	if (BTRFS_I(inode)->logged_trans == trans->transid)
		return;

	/*
	 * when renaming files across directories, if the directory
	 * there we're unlinking from gets fsync'd later on, there's
	 * no way to find the destination directory later and fsync it
	 * properly.  So, we have to be conservative and force commits
	 * so the new name gets discovered.
	 */
	if (for_rename)
		goto record;

	/* we can safely do the unlink without any special recording */
	return;

record:
	BTRFS_I(dir)->last_unlink_trans = trans->transid;
}

/*
 * Call this after adding a new name for a file and it will properly
 * update the log to reflect the new name.
 *
 * It will return zero if all goes well, and it will return 1 if a
 * full transaction commit is required.
 */
int btrfs_log_new_name(struct btrfs_trans_handle *trans,
			struct inode *inode, struct inode *old_dir,
			struct dentry *parent)
{
	struct btrfs_root * root = BTRFS_I(inode)->root;

	/*
	 * this will force the logging code to walk the dentry chain
	 * up for the file
	 */
	if (S_ISREG(inode->i_mode))
		BTRFS_I(inode)->last_unlink_trans = trans->transid;

	/*
	 * if this inode hasn't been logged and directory we're renaming it
	 * from hasn't been logged, we don't need to log it
	 */
	if (BTRFS_I(inode)->logged_trans <=
	    root->fs_info->last_trans_committed &&
	    (!old_dir || BTRFS_I(old_dir)->logged_trans <=
		    root->fs_info->last_trans_committed))
		return 0;

	return btrfs_log_inode_parent(trans, root, inode, parent, 1);
}
<|MERGE_RESOLUTION|>--- conflicted
+++ resolved
@@ -2227,13 +2227,8 @@
 		bytes_del += name_len;
 		BUG_ON(ret);
 	}
-<<<<<<< HEAD
-	btrfs_release_path(log, path);
+	btrfs_release_path(path);
 	di = btrfs_lookup_dir_index_item(trans, log, path, dir_ino,
-=======
-	btrfs_release_path(path);
-	di = btrfs_lookup_dir_index_item(trans, log, path, dir->i_ino,
->>>>>>> 4ea02885
 					 index, name, name_len, -1);
 	if (IS_ERR(di)) {
 		err = PTR_ERR(di);
