/*
 * CPU subsystem support
 */

#include <linux/kernel.h>
#include <linux/module.h>
#include <linux/init.h>
#include <linux/sched.h>
#include <linux/cpu.h>
#include <linux/topology.h>
#include <linux/device.h>
#include <linux/node.h>
#include <linux/gfp.h>
#include <linux/slab.h>
#include <linux/percpu.h>

#include "base.h"

struct bus_type cpu_subsys = {
	.name = "cpu",
	.dev_name = "cpu",
};
EXPORT_SYMBOL_GPL(cpu_subsys);

static DEFINE_PER_CPU(struct device *, cpu_sys_devices);

#ifdef CONFIG_HOTPLUG_CPU
static ssize_t show_online(struct device *dev,
			   struct device_attribute *attr,
			   char *buf)
{
	struct cpu *cpu = container_of(dev, struct cpu, dev);

	return sprintf(buf, "%u\n", !!cpu_online(cpu->dev.id));
}

static ssize_t __ref store_online(struct device *dev,
				  struct device_attribute *attr,
				  const char *buf, size_t count)
{
	struct cpu *cpu = container_of(dev, struct cpu, dev);
	ssize_t ret;

	cpu_hotplug_driver_lock();
	switch (buf[0]) {
	case '0':
		ret = cpu_down(cpu->dev.id);
		if (!ret)
			kobject_uevent(&dev->kobj, KOBJ_OFFLINE);
		break;
	case '1':
		ret = cpu_up(cpu->dev.id);
		if (!ret)
			kobject_uevent(&dev->kobj, KOBJ_ONLINE);
		break;
	default:
		ret = -EINVAL;
	}
	cpu_hotplug_driver_unlock();

	if (ret >= 0)
		ret = count;
	return ret;
}
static DEVICE_ATTR(online, 0644, show_online, store_online);

static void __cpuinit register_cpu_control(struct cpu *cpu)
{
	device_create_file(&cpu->dev, &dev_attr_online);
}
void unregister_cpu(struct cpu *cpu)
{
	int logical_cpu = cpu->dev.id;

	unregister_cpu_under_node(logical_cpu, cpu_to_node(logical_cpu));

	device_remove_file(&cpu->dev, &dev_attr_online);

	device_unregister(&cpu->dev);
	per_cpu(cpu_sys_devices, logical_cpu) = NULL;
	return;
}

#ifdef CONFIG_ARCH_CPU_PROBE_RELEASE
static ssize_t cpu_probe_store(struct device *dev,
			       struct device_attribute *attr,
			       const char *buf,
			       size_t count)
{
	return arch_cpu_probe(buf, count);
}

static ssize_t cpu_release_store(struct device *dev,
				 struct device_attribute *attr,
				 const char *buf,
				 size_t count)
{
	return arch_cpu_release(buf, count);
}

static DEVICE_ATTR(probe, S_IWUSR, NULL, cpu_probe_store);
static DEVICE_ATTR(release, S_IWUSR, NULL, cpu_release_store);
#endif /* CONFIG_ARCH_CPU_PROBE_RELEASE */

#else /* ... !CONFIG_HOTPLUG_CPU */
static inline void register_cpu_control(struct cpu *cpu)
{
}
#endif /* CONFIG_HOTPLUG_CPU */

#ifdef CONFIG_KEXEC
#include <linux/kexec.h>

static ssize_t show_crash_notes(struct device *dev, struct device_attribute *attr,
				char *buf)
{
	struct cpu *cpu = container_of(dev, struct cpu, dev);
	ssize_t rc;
	unsigned long long addr;
	int cpunum;

	cpunum = cpu->dev.id;

	/*
	 * Might be reading other cpu's data based on which cpu read thread
	 * has been scheduled. But cpu data (memory) is allocated once during
	 * boot up and this data does not change there after. Hence this
	 * operation should be safe. No locking required.
	 */
	addr = per_cpu_ptr_to_phys(per_cpu_ptr(crash_notes, cpunum));
	rc = sprintf(buf, "%Lx\n", addr);
	return rc;
}
static DEVICE_ATTR(crash_notes, 0400, show_crash_notes, NULL);
#endif

/*
 * Print cpu online, possible, present, and system maps
 */

struct cpu_attr {
	struct device_attribute attr;
	const struct cpumask *const * const map;
};

static ssize_t show_cpus_attr(struct device *dev,
			      struct device_attribute *attr,
			      char *buf)
{
	struct cpu_attr *ca = container_of(attr, struct cpu_attr, attr);
	int n = cpulist_scnprintf(buf, PAGE_SIZE-2, *(ca->map));

	buf[n++] = '\n';
	buf[n] = '\0';
	return n;
}

#define _CPU_ATTR(name, map) \
	{ __ATTR(name, 0444, show_cpus_attr, NULL), map }

/* Keep in sync with cpu_subsys_attrs */
static struct cpu_attr cpu_attrs[] = {
	_CPU_ATTR(online, &cpu_online_mask),
	_CPU_ATTR(possible, &cpu_possible_mask),
	_CPU_ATTR(present, &cpu_present_mask),
};

/*
 * Print values for NR_CPUS and offlined cpus
 */
static ssize_t print_cpus_kernel_max(struct device *dev,
				     struct device_attribute *attr, char *buf)
{
	int n = snprintf(buf, PAGE_SIZE-2, "%d\n", NR_CPUS - 1);
	return n;
}
static DEVICE_ATTR(kernel_max, 0444, print_cpus_kernel_max, NULL);

/* arch-optional setting to enable display of offline cpus >= nr_cpu_ids */
unsigned int total_cpus;

static ssize_t print_cpus_offline(struct device *dev,
				  struct device_attribute *attr, char *buf)
{
	int n = 0, len = PAGE_SIZE-2;
	cpumask_var_t offline;

	/* display offline cpus < nr_cpu_ids */
	if (!alloc_cpumask_var(&offline, GFP_KERNEL))
		return -ENOMEM;
	cpumask_andnot(offline, cpu_possible_mask, cpu_online_mask);
	n = cpulist_scnprintf(buf, len, offline);
	free_cpumask_var(offline);

	/* display offline cpus >= nr_cpu_ids */
	if (total_cpus && nr_cpu_ids < total_cpus) {
		if (n && n < len)
			buf[n++] = ',';

		if (nr_cpu_ids == total_cpus-1)
			n += snprintf(&buf[n], len - n, "%d", nr_cpu_ids);
		else
			n += snprintf(&buf[n], len - n, "%d-%d",
						      nr_cpu_ids, total_cpus-1);
	}

	n += snprintf(&buf[n], len - n, "\n");
	return n;
}
static DEVICE_ATTR(offline, 0444, print_cpus_offline, NULL);

static void cpu_device_release(struct device *dev)
{
	/*
	 * This is an empty function to prevent the driver core from spitting a
	 * warning at us.  Yes, I know this is directly opposite of what the
	 * documentation for the driver core and kobjects say, and the author
	 * of this code has already been publically ridiculed for doing
	 * something as foolish as this.  However, at this point in time, it is
	 * the only way to handle the issue of statically allocated cpu
	 * devices.  The different architectures will have their cpu device
	 * code reworked to properly handle this in the near future, so this
	 * function will then be changed to correctly free up the memory held
	 * by the cpu device.
	 *
	 * Never copy this way of doing things, or you too will be made fun of
	 * on the linux-kerenl list, you have been warned.
	 */
}

/*
 * register_cpu - Setup a sysfs device for a CPU.
 * @cpu - cpu->hotpluggable field set to 1 will generate a control file in
 *	  sysfs for this CPU.
 * @num - CPU number to use when creating the device.
 *
 * Initialize and register the CPU device.
 */
int __cpuinit register_cpu(struct cpu *cpu, int num)
{
	int error;

	cpu->node_id = cpu_to_node(num);
	memset(&cpu->dev, 0x00, sizeof(struct device));
	cpu->dev.id = num;
	cpu->dev.bus = &cpu_subsys;
<<<<<<< HEAD
#ifdef CONFIG_ARCH_HAS_CPU_AUTOPROBE
	cpu->dev.bus->uevent = arch_cpu_uevent;
#endif
=======
	cpu->dev.release = cpu_device_release;
>>>>>>> 8c690fdf
	error = device_register(&cpu->dev);
	if (!error && cpu->hotpluggable)
		register_cpu_control(cpu);
	if (!error)
		per_cpu(cpu_sys_devices, num) = &cpu->dev;
	if (!error)
		register_cpu_under_node(num, cpu_to_node(num));

#ifdef CONFIG_KEXEC
	if (!error)
		error = device_create_file(&cpu->dev, &dev_attr_crash_notes);
#endif
	return error;
}

struct device *get_cpu_device(unsigned cpu)
{
	if (cpu < nr_cpu_ids && cpu_possible(cpu))
		return per_cpu(cpu_sys_devices, cpu);
	else
		return NULL;
}
EXPORT_SYMBOL_GPL(get_cpu_device);

#ifdef CONFIG_ARCH_HAS_CPU_AUTOPROBE
static DEVICE_ATTR(modalias, 0444, arch_print_cpu_modalias, NULL);
#endif

static struct attribute *cpu_root_attrs[] = {
#ifdef CONFIG_ARCH_CPU_PROBE_RELEASE
	&dev_attr_probe.attr,
	&dev_attr_release.attr,
#endif
	&cpu_attrs[0].attr.attr,
	&cpu_attrs[1].attr.attr,
	&cpu_attrs[2].attr.attr,
	&dev_attr_kernel_max.attr,
	&dev_attr_offline.attr,
#ifdef CONFIG_ARCH_HAS_CPU_AUTOPROBE
	&dev_attr_modalias.attr,
#endif
	NULL
};

static struct attribute_group cpu_root_attr_group = {
	.attrs = cpu_root_attrs,
};

static const struct attribute_group *cpu_root_attr_groups[] = {
	&cpu_root_attr_group,
	NULL,
};

bool cpu_is_hotpluggable(unsigned cpu)
{
	struct device *dev = get_cpu_device(cpu);
	return dev && container_of(dev, struct cpu, dev)->hotpluggable;
}
EXPORT_SYMBOL_GPL(cpu_is_hotpluggable);

#ifdef CONFIG_GENERIC_CPU_DEVICES
static DEFINE_PER_CPU(struct cpu, cpu_devices);
#endif

static void __init cpu_dev_register_generic(void)
{
#ifdef CONFIG_GENERIC_CPU_DEVICES
	int i;

	for_each_possible_cpu(i) {
		if (register_cpu(&per_cpu(cpu_devices, i), i))
			panic("Failed to register CPU device");
	}
#endif
}

void __init cpu_dev_init(void)
{
	if (subsys_system_register(&cpu_subsys, cpu_root_attr_groups))
		panic("Failed to register CPU subsystem");

	cpu_dev_register_generic();

#if defined(CONFIG_SCHED_MC) || defined(CONFIG_SCHED_SMT)
	sched_create_sysfs_power_savings_entries(cpu_subsys.dev_root);
#endif
}<|MERGE_RESOLUTION|>--- conflicted
+++ resolved
@@ -244,13 +244,10 @@
 	memset(&cpu->dev, 0x00, sizeof(struct device));
 	cpu->dev.id = num;
 	cpu->dev.bus = &cpu_subsys;
-<<<<<<< HEAD
+	cpu->dev.release = cpu_device_release;
 #ifdef CONFIG_ARCH_HAS_CPU_AUTOPROBE
 	cpu->dev.bus->uevent = arch_cpu_uevent;
 #endif
-=======
-	cpu->dev.release = cpu_device_release;
->>>>>>> 8c690fdf
 	error = device_register(&cpu->dev);
 	if (!error && cpu->hotpluggable)
 		register_cpu_control(cpu);
