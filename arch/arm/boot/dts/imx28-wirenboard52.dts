/*
 * Copyright 2012 Freescale Semiconductor, Inc.
 *
 * The code contained herein is licensed under the GNU General Public
 * License. You may obtain a copy of the GNU General Public License
 * Version 2 or later at the following locations:
 *
 * http://www.opensource.org/licenses/gpl-license.html
 * http://www.gnu.org/copyleft/gpl.html
 */

/dts-v1/;
#include "imx28.dtsi"
#include <dt-bindings/interrupt-controller/irq.h>

/ {
	model = "Wiren Board rev. 5.2 (i.MX28)";
	compatible = "contactless,imx28-wirenboard52", "contactless,imx28-wirenboard50", "fsl,imx28";

	memory {
		reg = <0x40000000 0x08000000>;
	};

	apb@80000000 {
		apbh@80000000 {
			ocotp: ocotp@8002c000 {
				status = "okay";
			};

			ssp0: ssp@80010000 {
				compatible = "fsl,imx28-mmc";
				pinctrl-names = "default";
				pinctrl-0 = <&mmc0_8bit_pins_a
					&mmc0_cd_cfg &mmc0_sck_cfg>;
				bus-width = <8>;
				status = "okay";
			};

			ssp1: ssp@80012000 {
				compatible = "fsl,imx28-spi";
				pinctrl-0 = <&ssp1_pins_a>;
				pinctrl-names = "default";

				status = "disabled";

				spidev@0 {
					compatible = "spidev";
					spi-max-frequency = <100000>;
					reg = <0>;
				};
			};

			ssp1gpio {
				compatible = "spi-gpio";
				pinctrl-names = "default";
				pinctrl-0 = <&spi1_pins_a_gpio>;
				status = "okay";
				gpio-sck = <&gpio0 25 0>;
				gpio-mosi = <&gpio0 21 0>;
				gpio-miso = <&gpio0 0 0>;
				cs-gpios = <&gpio0 3 0>;
				num-chipselects = <1>;
				#address-cells = <1>;
				#size-cells = <0>;

				spidev@0 {
					compatible = "spidev";
					spi-max-frequency = <10000>;
					reg = <0>;
				};
			};

			ssp2: ssp@80014000 {
				#address-cells = <1>;
				#size-cells = <0>;
				compatible = "fsl,imx28-spi";
				pinctrl-names = "default";
				pinctrl-0 = <&spi2_pins_a>;
				status = "disabled";
			};

			ssp3: ssp@80016000 {
				#address-cells = <1>;
				#size-cells = <0>;
				compatible = "fsl,imx28-spi";
				pinctrl-names = "default";
				pinctrl-0 = <&spi3_pins_b>;
				status = "disabled";
			};

			pinctrl@80018000 {
				pinctrl-names = "default";
				pinctrl-0 = <&io_pin_gpio
							 &mod2_pins
							 &mod1_pins
				>;

				mod2_pins: mod2_pins@0 {
					reg = <0>;
					fsl,pinmux-ids = <
					>;
					fsl,drive-strength = <MXS_DRIVE_8mA>;
					fsl,voltage = <MXS_VOLTAGE_HIGH>;
					fsl,pull-up = <MXS_PULL_DISABLE>;
				};

				mod1_pins: mod1_pins@0 {
					reg = <0>;
					fsl,pinmux-ids = <
					>;
					fsl,drive-strength = <MXS_DRIVE_8mA>;
					fsl,voltage = <MXS_VOLTAGE_HIGH>;
					fsl,pull-up = <MXS_PULL_DISABLE>;
				};

				leds_pin_gpio: leds_pin_gpio@0 {
					reg = <0>;
					fsl,pinmux-ids = <
						MX28_PAD_SAIF0_SDATA0__GPIO_3_23	/* LED_2 */
						MX28_PAD_SAIF1_SDATA0__GPIO_3_26	/* LED_1 */
					>;
					fsl,drive-strength = <0>;
					fsl,voltage = <1>;
 					fsl,pull-up = <0>;
				};

				io_pin_gpio: io_pin_gpio@0 {
					reg = <0>;
					fsl,pinmux-ids = <
						MX28_PAD_GPMI_D06__GPIO_0_6		/* A1 in */
						MX28_PAD_GPMI_D07__GPIO_0_7		/* A2 in */
						MX28_PAD_GPMI_RESETN__GPIO_0_28	/* A3 in */
						MX28_PAD_GPMI_CLE__GPIO_0_27	/* A4 in */
						MX28_PAD_GPMI_D05__GPIO_0_5		/* R1 gpio */
						MX28_PAD_GPMI_D04__GPIO_0_4		/* R2 gpio */

						MX28_PAD_GPMI_ALE__GPIO_0_26	/* A1 out */
						MX28_PAD_GPMI_CE0N__GPIO_0_16	/* A2 out */
						MX28_PAD_GPMI_RDN__GPIO_0_24	/* A3 out */
						MX28_PAD_GPMI_RDY0__GPIO_0_20	/* A4 out */

						MX28_PAD_GPMI_CE1N__GPIO_0_17	/* RESET_SIM900 */
						MX28_PAD_GPMI_D02__GPIO_0_2		/* POWER_SIM900 */
						MX28_PAD_LCD_D07__GPIO_1_7		/* STATUS_SIM900 */

						MX28_PAD_LCD_D06__GPIO_1_6		/* IRQ_RFM69 */
						MX28_PAD_LCD_D05__GPIO_1_5		/* RFM69_DIO2 */
						MX28_PAD_GPMI_D03__GPIO_0_3		/* RFM69_CS */
						MX28_PAD_AUART1_CTS__GPIO_3_6	/* STAT1 */
						MX28_PAD_LCD_DOTCLK__GPIO_1_30	/* STAT2 */

						MX28_PAD_SSP1_CMD__GPIO_2_13	/* watchdog out */

						MX28_PAD_PWM2__USB0_ID			/* USB ID */

						MX28_PAD_SAIF0_MCLK__GPIO_3_20		/* 1-wire */
						MX28_PAD_SAIF0_BITCLK__GPIO_3_22	/* 1-wire pull-up */
						MX28_PAD_SSP1_DATA3__GPIO_2_15		/* CIR in */
						/* MX28_PAD_AUART1_RTS__GPIO_3_7 */	/* RTS AUART1 */

						MX28_PAD_LCD_RD_E__GPIO_1_24	/* USB power enable */
						MX28_PAD_LCD_CS__GPIO_1_27		/* Wi-Fi power enable */
						MX28_PAD_SSP1_DATA0__GPIO_2_14	/* 5V_OUT power enable */

						MX28_PAD_ENET0_RX_CLK__GPIO_4_13	/* FEC reset */
					>;
					fsl,drive-strength = <MXS_DRIVE_4mA>;
					fsl,voltage = <MXS_VOLTAGE_HIGH>;
 					fsl,pull-up = <MXS_PULL_DISABLE>;
				};

				ssp1_pins_a: ssp1@0 {
					reg = <0>;
					fsl,pinmux-ids = <
						MX28_PAD_GPMI_RDY1__SSP1_CMD
						MX28_PAD_GPMI_D00__SSP1_D0
						MX28_PAD_GPMI_WRN__SSP1_SCK
						MX28_PAD_GPMI_D03__SSP1_D3
					>;
					fsl,drive-strength = <MXS_DRIVE_8mA>;
					fsl,voltage = <MXS_VOLTAGE_HIGH>;
					fsl,pull-up = <MXS_PULL_ENABLE>;
				};

				spi1_pins_a_gpio: spi1@0 {
					reg = <0>;
					fsl,pinmux-ids = <
						MX28_PAD_GPMI_RDY1__GPIO_0_21
						MX28_PAD_GPMI_D00__GPIO_0_0
						MX28_PAD_GPMI_WRN__GPIO_0_25
						MX28_PAD_GPMI_D03__GPIO_0_3
					>;
					fsl,drive-strength = <MXS_DRIVE_8mA>;
					fsl,voltage = <MXS_VOLTAGE_HIGH>;
					fsl,pull-up = <MXS_PULL_ENABLE>;
				};

				spi2_pins_a_gpio: spi2@0 {
					reg = <0>;
					fsl,pinmux-ids = <
						MX28_PAD_SSP2_SCK__GPIO_2_16
						MX28_PAD_SSP2_MOSI__GPIO_2_17
						MX28_PAD_SSP2_MISO__GPIO_2_18
						MX28_PAD_SSP2_SS0__GPIO_2_19
					>;
					fsl,drive-strength = <MXS_DRIVE_8mA>;
					fsl,voltage = <MXS_VOLTAGE_HIGH>;
					fsl,pull-up = <MXS_PULL_ENABLE>;
				};

				auart1_3pins_a: auart1-3pins-rs485@0 {
					reg = <0>;
					fsl,pinmux-ids = <
						MX28_PAD_AUART1_RX__AUART1_RX
						MX28_PAD_AUART1_TX__AUART1_TX
						MX28_PAD_AUART1_RTS__AUART1_RTS
					>;
					fsl,drive-strength = <MXS_DRIVE_4mA>;
					fsl,voltage = <MXS_VOLTAGE_HIGH>;
					fsl,pull-up = <MXS_PULL_DISABLE>;
				};

				auart2_3pins_a: auart2-3pins-rs485@0 {
					reg = <0>;
					fsl,pinmux-ids = <
						MX28_PAD_AUART2_RX__AUART2_RX
						MX28_PAD_AUART2_TX__AUART2_TX
						MX28_PAD_AUART2_RTS__AUART2_RTS
					>;
					fsl,drive-strength = <MXS_DRIVE_4mA>;
					fsl,voltage = <MXS_VOLTAGE_HIGH>;
					fsl,pull-up = <MXS_PULL_DISABLE>;
				};

				auart3_3pins_a: auart3-3pins-rs485@0 {
					reg = <0>;
					fsl,pinmux-ids = <
						MX28_PAD_AUART3_RX__AUART3_RX
						MX28_PAD_AUART3_TX__AUART3_TX
						MX28_PAD_AUART3_RTS__AUART3_RTS
					>;
					fsl,drive-strength = <MXS_DRIVE_4mA>;
					fsl,voltage = <MXS_VOLTAGE_HIGH>;
					fsl,pull-up = <MXS_PULL_DISABLE>;
				};

				auart4_3pins_a: auart4-3pins-rs485@0 {
					reg = <0>;
					fsl,pinmux-ids = <
						MX28_PAD_AUART0_CTS__AUART4_RX
						MX28_PAD_AUART0_RTS__AUART4_TX
						MX28_PAD_SAIF0_LRCLK__AUART4_RTS
					>;
					fsl,drive-strength = <MXS_DRIVE_4mA>;
					fsl,voltage = <MXS_VOLTAGE_HIGH>;
					fsl,pull-up = <MXS_PULL_DISABLE>;
				};
			};

			can1: can@80034000 {
				pinctrl-names = "default";
				pinctrl-0 = <&can1_pins_a>;
				status = "okay";
			};
		};

		apbx@80040000 {
			spdif: spdif@80054000 {
				pinctrl-names = "default";
				pinctrl-0 = <&spdif_pins>;
				status = "okay";
			};

			lradc@80050000 {
				status = "okay";
			};

			mxs_rtc: rtc@80056000 {
				status = "okay";
			};

			i2c0: i2c@80058000 {
				pinctrl-names = "default";
				pinctrl-0 = <&i2c0_pins_a>;
				status = "okay";
				clock-frequency = <400000>;
			};

			pwm: pwm@80064000 {
				pinctrl-names = "default";
				pinctrl-0 = <&pwm3_pins_a
							 &pwm4_pins_a>;
				status = "okay";
			};

			duart: serial@80074000 {
				pinctrl-names = "default";
				pinctrl-0 = <&duart_pins_a>;
				status = "okay";
			};

			auart0: serial@8006a000 {
				pinctrl-names = "default";
				pinctrl-0 = <&auart0_2pins_a>;
				status = "okay";
			};

			auart1: serial@8006c000 {
				pinctrl-names = "default";
				pinctrl-0 = <&auart1_3pins_a>;
				status = "okay";
				linux,rs485-enabled-at-boot-time;
			};

			auart2: serial@8006e000 {
				pinctrl-names = "default";
				pinctrl-0 = <&auart2_3pins_a>;
				status = "okay";
				linux,rs485-enabled-at-boot-time;
			};

			auart3: serial@80070000 {
				pinctrl-names = "default";
				pinctrl-0 = <&auart3_3pins_a>;
				status = "okay";
				linux,rs485-enabled-at-boot-time;
			};

			auart4: serial@80072000 {
				pinctrl-names = "default";
				pinctrl-0 = <&auart4_3pins_a>;
				status = "okay";
				linux,rs485-enabled-at-boot-time;
			};

			usbphy0: usbphy@8007c000 {
				status = "okay";
			};

			usbphy1: usbphy@8007e000 {
				status = "okay";
			};
		};
	};

	ahb@80080000 {
		usb0: usb@80080000 {
			vbus-supply = <&reg_usb0_vbus>;
			status = "okay";
			dr_mode = "otg";
		};

		usb1: usb@80090000 {
			vbus-supply = <&reg_usb1_vbus>;
			status = "okay";
			dr_mode = "host";
		};

		mac0: ethernet@800f0000 {
			phy-mode = "rmii";
			pinctrl-names = "default";
			pinctrl-0 = <&mac0_pins_a>;
			phy-reset-gpios = <&gpio4 13 0>;
			phy-reset-duration = <100>;
			status = "okay";

			phy-handle = <&ethphy0>;
			mdio {
				#address-cells = <1>;
				#size-cells = <0>;

				ethphy0: ethernet-phy@0 {
					compatible = "ethernet-phy-ieee802.3-c22";
					max-speed = <100>;
					reg = <0>;
				};
			 };
		};

		mac1: ethernet@800f4000 {
			phy-mode = "rmii";
			pinctrl-names = "default";
			pinctrl-0 = <&mac1_pins_a>;
			status = "disabled";
		};
	};

	regulators {
		compatible = "simple-bus";

		reg_3p3v: 3p3v {
			compatible = "regulator-fixed";
			regulator-name = "3P3V";
			regulator-min-microvolt = <3300000>;
			regulator-max-microvolt = <3300000>;
			regulator-always-on;
		};

		reg_usb0_vbus: usb0_vbus {
			compatible = "regulator-fixed";
			regulator-name = "usb0_vbus";
			regulator-min-microvolt = <5000000>;
			regulator-max-microvolt = <5000000>;
			gpio = <&gpio1 24 0>;
			enable-active-high;
		};

		reg_usb1_vbus: usb1_vbus {
			compatible = "regulator-fixed";
			regulator-name = "usb1_vbus";
			regulator-min-microvolt = <3300000>;
			regulator-max-microvolt = <3300000>;
			gpio = <&gpio1 27 0>;
			/* active low */
		};
	};

	leds {
		compatible = "gpio-leds";
		pinctrl-names = "default";
		pinctrl-0 = <&leds_pin_gpio>;

		green {
			label = "green";
			gpios = <&gpio3 23 0>;
			linux,default-trigger = "default-off";
			default-state = "on";
			open-drain;
		};

		red {
			label = "red";
			gpios = <&gpio3 26 0>;
			linux,default-trigger = "timer";
		};
	};

	/* Enable 1-wire network on terminal block W1 */
	onewire@0 {
		compatible = "w1-gpio";
		gpios = <&gpio3 20 0>;
		pu-gpios = <&gpio3 22 0>;
	};

	mcp6542: watchdog {
		/* watchdog timer on mcp6542  */
		compatible = "linux,wdt-gpio";
		gpios = <&gpio2 13 0>;
		hw_algo = "toggle";
		hw_margin_ms = <100>;
		always-running;
		timeout-sec = <30>;
		status = "okay";
	};

	sound-spdif {
		compatible = "fsl,mxs-spdif-audio";
		model = "On-board SPDIF";
		spdif-controller = <&spdif>;
	};

	lirc-rfm69 {
<<<<<<< HEAD
		compatible = "lirc-pwm";
		gpio-recv = <&gpio1 5 0>;
	};

	lirc {
=======
>>>>>>> 372d7d8c
		compatible = "lirc-pwm";
		gpio-recv = <&gpio1 5 0>;
	};
<<<<<<< HEAD
=======

	lirc-cir {
		compatible = "lirc-pwm";
		pwms = <&pwm 4 0>;
		pwm-max-duty = <50>;
		gpio-recv = <&gpio2 15 1>;
	};
>>>>>>> 372d7d8c
};<|MERGE_RESOLUTION|>--- conflicted
+++ resolved
@@ -460,19 +460,9 @@
 	};
 
 	lirc-rfm69 {
-<<<<<<< HEAD
 		compatible = "lirc-pwm";
 		gpio-recv = <&gpio1 5 0>;
 	};
-
-	lirc {
-=======
->>>>>>> 372d7d8c
-		compatible = "lirc-pwm";
-		gpio-recv = <&gpio1 5 0>;
-	};
-<<<<<<< HEAD
-=======
 
 	lirc-cir {
 		compatible = "lirc-pwm";
@@ -480,5 +470,4 @@
 		pwm-max-duty = <50>;
 		gpio-recv = <&gpio2 15 1>;
 	};
->>>>>>> 372d7d8c
 };