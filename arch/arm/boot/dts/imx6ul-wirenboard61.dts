--- conflicted
+++ resolved
@@ -260,7 +260,17 @@
 		};
 	};
 
-<<<<<<< HEAD
+	led_jtag_mod: led_jtag_mod {
+		compatible = "gpio-leds";
+
+		jtag_mod_out: jtag_mod_out {
+			label = "mod2_sda_pullup";
+			gpios = <&gpio1 10 1>;
+			linux,default-trigger = "default-on";
+			open-drain;
+		};
+	};
+
 	wirenboard {
 		adc-type = <3>;
 		pwm-buzzer = <0>;
@@ -316,19 +326,6 @@
 			spi-major-minor = <9 0>;
 		};
 	};
-
-=======
-	led_jtag_mod: led_jtag_mod {
-		compatible = "gpio-leds";
-
-		jtag_mod_out: jtag_mod_out {
-			label = "mod2_sda_pullup";
-			gpios = <&gpio1 10 1>;
-			linux,default-trigger = "default-on";
-			open-drain;
-		};
-	};
->>>>>>> fb96e37a
 };
 
 &clks {
