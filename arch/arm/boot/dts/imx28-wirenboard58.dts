/*
 * Copyright 2012 Freescale Semiconductor, Inc.
 *
 * The code contained herein is licensed under the GNU General Public
 * License. You may obtain a copy of the GNU General Public License
 * Version 2 or later at the following locations:
 *
 * http://www.opensource.org/licenses/gpl-license.html
 * http://www.gnu.org/copyleft/gpl.html
 */

/dts-v1/;
#include "imx28.dtsi"
#include <dt-bindings/interrupt-controller/irq.h>

/ {
    model = "Wiren Board rev. 5.8 (i.MX28)";
    compatible = "contactless,imx28-wirenboard58","contactless,imx28-wirenboard55", "contactless,imx28-wirenboard52", "contactless,imx28-wirenboard50", "fsl,imx28";

    aliases {
        i2c0 = &i2c0;
        i2c1 = &i2c_rtc_wb59;
    };

    memory {
        reg = <0x40000000 0x08000000>;
    };

    apb@80000000 {
        apbh@80000000 {
            ocotp: ocotp@8002c000 {
                status = "okay";
            };

            ssp0: ssp@80010000 {
                compatible = "fsl,imx28-mmc";
                pinctrl-names = "default";
                pinctrl-0 = <&mmc0_8bit_pins_a
                    &mmc0_cd_cfg &mmc0_sck_cfg>;
                bus-width = <8>;
                status = "okay";
            };

            ssp1: ssp@80012000 {
                compatible = "fsl,imx28-spi";
                pinctrl-0 = <&ssp1_pins_a>;
                pinctrl-names = "default";

                status = "disabled";

                spidev@0 {
                    compatible = "hoperf,rfm69w";
                    spi-max-frequency = <100000>;
                    reg = <0>;
                };
            };

            ssp1gpio {
                compatible = "spi-gpio";
                pinctrl-names = "default";
                pinctrl-0 = <&spi1_pins_a_gpio>;
                status = "okay";
                gpio-sck = <&gpio0 25 0>;
                gpio-mosi = <&gpio0 21 0>;
                gpio-miso = <&gpio0 0 0>;
                cs-gpios = <&gpio0 3 0>;
                num-chipselects = <1>;
                #address-cells = <1>;
                #size-cells = <0>;

                spidev@0 {
                    compatible = "hoperf,rfm69w";
                    spi-max-frequency = <10000>;
                    reg = <0>;
                };
            };

            ssp2: ssp@80014000 {
                status = "disabled";
            };

            ssp3: ssp@80016000 {
                compatible = "fsl,imx28-spi";
                pinctrl-names = "default";
                pinctrl-0 = <&spi3_pins_b>;
                status = "disabled";
            };

            pinctrl@80018000 {
                pinctrl-names = "default";
                pinctrl-0 = <&io_pin_gpio
                             &mod2_pins
                             &mod1_pins
                >;

                mod2_pins: mod2_pins@0 {
                    reg = <0>;
                    fsl,pinmux-ids = <
                    >;
                    fsl,drive-strength = <MXS_DRIVE_8mA>;
                    fsl,voltage = <MXS_VOLTAGE_HIGH>;
                    fsl,pull-up = <MXS_PULL_DISABLE>;
                };

                mod1_pins: mod1_pins@0 {
                    reg = <0>;
                    fsl,pinmux-ids = <
                    >;
                    fsl,drive-strength = <MXS_DRIVE_8mA>;
                    fsl,voltage = <MXS_VOLTAGE_HIGH>;
                    fsl,pull-up = <MXS_PULL_DISABLE>;
                };

                mod1_i2c_pins_gpio: mod1-i2c-pins-gpio@ {
                    reg = <0>;
                    fsl,pinmux-ids = <
                        MX28_PAD_SSP3_SS0__GPIO_2_27
                        MX28_PAD_PWM4__GPIO_3_29
                    >;
                    fsl,drive-strength = <MXS_DRIVE_8mA>;
                    fsl,voltage = <MXS_VOLTAGE_HIGH>;
                    fsl,pull-up = <MXS_PULL_DISABLE>;
                };

                mod1_cs_pins_gpio: mod1-cs-pins-gpio@ {
                    reg = <0>;
                    fsl,pinmux-ids = <
                        MX28_PAD_SSP2_SS0__GPIO_2_19
                    >;
                    fsl,drive-strength = <MXS_DRIVE_8mA>;
                    fsl,voltage = <MXS_VOLTAGE_HIGH>;
                    fsl,pull-up = <MXS_PULL_DISABLE>;
                };

                mod1_cs_pins_spi: mod1-cs-pins-spi@ {
                    reg = <0>;
                    fsl,pinmux-ids = <
                        MX28_PAD_SSP2_SS0__SSP2_D3
                    >;
                    fsl,drive-strength = <MXS_DRIVE_8mA>;
                    fsl,voltage = <MXS_VOLTAGE_HIGH>;
                    fsl,pull-up = <MXS_PULL_ENABLE>;
                };

                mod1_uart_pins_gpio: mod1-uart-pins-gpio@ {
                    reg = <0>;
                    fsl,pinmux-ids = <
                        MX28_PAD_AUART2_RX__GPIO_3_8
                        MX28_PAD_AUART2_TX__GPIO_3_9
                        MX28_PAD_AUART2_RTS__GPIO_3_11
                    >;
                    fsl,drive-strength = <MXS_DRIVE_8mA>;
                    fsl,voltage = <MXS_VOLTAGE_HIGH>;
                    fsl,pull-up = <MXS_PULL_DISABLE>;
                };

                mod2_i2c_pins_gpio: mod2-i2c-pins-gpio@ {
                    reg = <0>;
                    fsl,pinmux-ids = <
                        MX28_PAD_GPMI_RDY2__GPIO_0_22
                        MX28_PAD_GPMI_RDY3__GPIO_0_23
                    >;
                    fsl,drive-strength = <MXS_DRIVE_8mA>;
                    fsl,voltage = <MXS_VOLTAGE_HIGH>;
                    fsl,pull-up = <MXS_PULL_DISABLE>;
                };

                mod2_cs_pins_gpio: mod2-cs-pins-gpio@ {
                    reg = <0>;
                    fsl,pinmux-ids = <
                        MX28_PAD_SSP2_SS1__GPIO_2_20
                    >;
                    fsl,drive-strength = <MXS_DRIVE_8mA>;
                    fsl,voltage = <MXS_VOLTAGE_HIGH>;
                    fsl,pull-up = <MXS_PULL_DISABLE>;
                };

                mod2_cs_pins_spi: mod2-cs-pins-spi@ {
                    reg = <0>;
                    fsl,pinmux-ids = <
                        MX28_PAD_SSP2_SS1__SSP2_D4
                    >;
                    fsl,drive-strength = <MXS_DRIVE_8mA>;
                    fsl,voltage = <MXS_VOLTAGE_HIGH>;
                    fsl,pull-up = <MXS_PULL_ENABLE>;
                };

                mod2_uart_pins_gpio: mod2-uart-pins-gpio@ {
                    reg = <0>;
                    fsl,pinmux-ids = <
                        MX28_PAD_AUART3_TX__GPIO_3_13
                        MX28_PAD_AUART3_RX__GPIO_3_12
                        MX28_PAD_AUART3_RTS__GPIO_3_15
                    >;
                    fsl,drive-strength = <MXS_DRIVE_8mA>;
                    fsl,voltage = <MXS_VOLTAGE_HIGH>;
                    fsl,pull-up = <MXS_PULL_DISABLE>;
                };

                leds_pin_gpio: leds_pin_gpio@0 {
                    reg = <0>;
                    fsl,pinmux-ids = <
                        MX28_PAD_SAIF0_SDATA0__GPIO_3_23    /* LED_2 */
                        MX28_PAD_SAIF1_SDATA0__GPIO_3_26    /* LED_1 */
                    >;
                    fsl,drive-strength = <0>;
                    fsl,voltage = <1>;
                    fsl,pull-up = <0>;
                };

                io_pin_gpio: io_pin_gpio@0 {
                    reg = <0>;
                    fsl,pinmux-ids = <
                        MX28_PAD_GPMI_D06__GPIO_0_6     /* A1 in */
                        MX28_PAD_GPMI_D07__GPIO_0_7     /* A2 in */
                        MX28_PAD_GPMI_RESETN__GPIO_0_28 /* A3 in */
                        MX28_PAD_GPMI_CLE__GPIO_0_27    /* A4 in */
                        MX28_PAD_GPMI_D05__GPIO_0_5     /* R1 gpio */

                        MX28_PAD_GPMI_ALE__GPIO_0_26    /* A1 out */
                        MX28_PAD_GPMI_CE0N__GPIO_0_16   /* A2 out */
                        MX28_PAD_GPMI_RDN__GPIO_0_24    /* A3 out */
                        MX28_PAD_GPMI_RDY0__GPIO_0_20   /* A4 out */

                        MX28_PAD_GPMI_CE1N__GPIO_0_17   /* RESET_SIM900 */
                        MX28_PAD_GPMI_D02__GPIO_0_2     /* POWER_SIM900 */
                        MX28_PAD_LCD_D07__GPIO_1_7      /* STATUS_SIM900 */

                        MX28_PAD_LCD_D06__GPIO_1_6      /* IRQ_RFM69 */
                        MX28_PAD_LCD_D05__GPIO_1_5      /* RFM69_DIO2 */
                        MX28_PAD_LCD_RESET__GPIO_3_30   /* STAT1 */
                        MX28_PAD_LCD_WR_RWN__GPIO_1_25  /* STAT2 */

                        MX28_PAD_SSP1_SCK__GPIO_2_12    /* watchdog out */

                        MX28_PAD_PWM2__USB0_ID          /* USB ID */

                        /* MX28_PAD_AUART1_RTS__GPIO_3_7 */ /* RTS AUART1 */

                        MX28_PAD_SSP1_DATA0__GPIO_2_14  /* 5V_OUT power enable */

                        MX28_PAD_ENET0_RX_CLK__GPIO_4_13    /* FEC reset */
                    >;
                    fsl,drive-strength = <MXS_DRIVE_4mA>;
                    fsl,voltage = <MXS_VOLTAGE_HIGH>;
                    fsl,pull-up = <MXS_PULL_DISABLE>;
                };

                w1_pins_gpio: w1_pins_gpio@0 {
                    reg = <0>;
                    fsl,pinmux-ids = <
                        MX28_PAD_SSP1_DATA3__GPIO_2_15      /* 1-wire active pull-up*/
                        MX28_PAD_SSP1_CMD__GPIO_2_13      /* 1-wire data*/

                    >;
                    fsl,drive-strength = <MXS_DRIVE_4mA>;
                    fsl,voltage = <MXS_VOLTAGE_HIGH>;
                    fsl,pull-up = <MXS_PULL_DISABLE>;
                };

                usb0_pins_gpio: usb0_pins_gpio@0 {
                    reg = <0>;
                    fsl,pinmux-ids = <
                        MX28_PAD_LCD_RD_E__GPIO_1_24    /* USB power enable */
                    >;
                    fsl,drive-strength = <MXS_DRIVE_4mA>;
                    fsl,voltage = <MXS_VOLTAGE_HIGH>;
                    fsl,pull-up = <MXS_PULL_DISABLE>;

                };

                usb1_pins_gpio: usb1_pins_gpio@0 {
                    reg = <0>;
                    fsl,pinmux-ids = <
                        MX28_PAD_SAIF0_MCLK__GPIO_3_20      /* Wi-Fi power enable */
                    >;
                    fsl,drive-strength = <MXS_DRIVE_4mA>;
                    fsl,voltage = <MXS_VOLTAGE_HIGH>;
                    fsl,pull-up = <MXS_PULL_DISABLE>;

                };

                ssp1_pins_a: ssp1@0 {
                    reg = <0>;
                    fsl,pinmux-ids = <
                        MX28_PAD_GPMI_RDY1__SSP1_CMD
                        MX28_PAD_GPMI_D00__SSP1_D0
                        MX28_PAD_GPMI_WRN__SSP1_SCK
                        MX28_PAD_GPMI_D03__SSP1_D3
                    >;
                    fsl,drive-strength = <MXS_DRIVE_8mA>;
                    fsl,voltage = <MXS_VOLTAGE_HIGH>;
                    fsl,pull-up = <MXS_PULL_ENABLE>;
                };

                spi1_pins_a_gpio: spi1@0 {
                    reg = <0>;
                    fsl,pinmux-ids = <
                        MX28_PAD_GPMI_RDY1__GPIO_0_21
                        MX28_PAD_GPMI_D00__GPIO_0_0
                        MX28_PAD_GPMI_WRN__GPIO_0_25
                        MX28_PAD_GPMI_D03__GPIO_0_3
                    >;
                    fsl,drive-strength = <MXS_DRIVE_8mA>;
                    fsl,voltage = <MXS_VOLTAGE_HIGH>;
                    fsl,pull-up = <MXS_PULL_ENABLE>;
                };

                spi2_pins_a_gpio: spi2@0 {
                    reg = <0>;
                    fsl,pinmux-ids = <
                        MX28_PAD_SSP2_SCK__GPIO_2_16
                        MX28_PAD_SSP2_MOSI__GPIO_2_17
                        MX28_PAD_SSP2_MISO__GPIO_2_18
                        MX28_PAD_SSP2_SS0__GPIO_2_19
                    >;
                    fsl,drive-strength = <MXS_DRIVE_8mA>;
                    fsl,voltage = <MXS_VOLTAGE_HIGH>;
                    fsl,pull-up = <MXS_PULL_ENABLE>;
                };

                spi2_pins_a_nocs: spi2@0 {
                    reg = <0>;
                    fsl,pinmux-ids = <
                        MX28_PAD_SSP2_SCK__SSP2_SCK
                        MX28_PAD_SSP2_MOSI__SSP2_CMD
                        MX28_PAD_SSP2_MISO__SSP2_D0
                    >;
                    fsl,drive-strength = <MXS_DRIVE_8mA>;
                    fsl,voltage = <MXS_VOLTAGE_HIGH>;
                    fsl,pull-up = <MXS_PULL_ENABLE>;
                };


                pins_rtc_wb59: pins_rtc_wb59@0 {
                    reg = <0>;
                    fsl,pinmux-ids = <
                        MX28_PAD_SSP2_SS2__GPIO_2_21  /* 5.9: RTC SDA */
                        MX28_PAD_SSP3_MISO__GPIO_2_26 /* 5.9: RTC SCL */
                    >;
                    fsl,drive-strength = <MXS_DRIVE_8mA>;
                    fsl,voltage = <MXS_VOLTAGE_HIGH>;
                    fsl,pull-up = <MXS_PULL_ENABLE>;
                };

                gsm_uart_pins_gpio: gsm_uart_pins_gpio@0 {
                    reg = <0>;
                    fsl,pinmux-ids = <
                        MX28_PAD_AUART0_RX__GPIO_3_0
                        MX28_PAD_AUART0_TX__GPIO_3_1
                        MX28_PAD_AUART0_CTS__GPIO_3_2
                        MX28_PAD_AUART0_RTS__GPIO_3_3
                    >;
                    fsl,drive-strength = <MXS_DRIVE_4mA>;
                    fsl,voltage = <MXS_VOLTAGE_HIGH>;
                    fsl,pull-up = <MXS_PULL_DISABLE>;
                };

                auart1_3pins_a: auart1-3pins-rs485@0 {
                    reg = <0>;
                    fsl,pinmux-ids = <
                        MX28_PAD_AUART1_RX__AUART1_RX
                        MX28_PAD_AUART1_TX__AUART1_TX
                        MX28_PAD_AUART1_RTS__AUART1_RTS
                    >;
                    fsl,drive-strength = <MXS_DRIVE_4mA>;
                    fsl,voltage = <MXS_VOLTAGE_HIGH>;
                    fsl,pull-up = <MXS_PULL_DISABLE>;
                };

                auart2_3pins_a: auart2-3pins-rs485@0 {
                    reg = <0>;
                    fsl,pinmux-ids = <
                        MX28_PAD_AUART2_RX__AUART2_RX
                        MX28_PAD_AUART2_TX__AUART2_TX
                        MX28_PAD_AUART2_RTS__AUART2_RTS
                    >;
                    fsl,drive-strength = <MXS_DRIVE_4mA>;
                    fsl,voltage = <MXS_VOLTAGE_HIGH>;
                    fsl,pull-up = <MXS_PULL_DISABLE>;
                };

                auart3_3pins_a: auart3-3pins-rs485@0 {
                    reg = <0>;
                    fsl,pinmux-ids = <
                        MX28_PAD_AUART3_RX__AUART3_RX
                        MX28_PAD_AUART3_TX__AUART3_TX
                        MX28_PAD_AUART3_RTS__AUART3_RTS
                    >;
                    fsl,drive-strength = <MXS_DRIVE_4mA>;
                    fsl,voltage = <MXS_VOLTAGE_HIGH>;
                    fsl,pull-up = <MXS_PULL_DISABLE>;
                };

                auart4_3pins_b: auart4-3pins-rs485@0 {
                    reg = <0>;
                    fsl,pinmux-ids = <
                        MX28_PAD_SSP3_MOSI__AUART4_RX
                        MX28_PAD_SSP3_SCK__AUART4_TX
                        MX28_PAD_SAIF0_LRCLK__AUART4_RTS
                    >;
                    fsl,drive-strength = <MXS_DRIVE_4mA>;
                    fsl,voltage = <MXS_VOLTAGE_HIGH>;
                    fsl,pull-up = <MXS_PULL_DISABLE>;
                };
                pwm5_pins_a: pwm5@0 {
                    reg = <0>;
                    fsl,pinmux-ids = <
                        MX28_PAD_SAIF0_BITCLK__PWM_5
                    >;
                    fsl,drive-strength = <MXS_DRIVE_4mA>;
                    fsl,voltage = <MXS_VOLTAGE_HIGH>;
                    fsl,pull-up = <MXS_PULL_DISABLE>;
                };

                mod2_pwm_pins_gpio: mod2_pwm_pins_gpio@0 {
                    reg = <0>;
                    fsl,pinmux-ids = <
                        MX28_PAD_SAIF0_BITCLK__GPIO_3_22    /* PWM connected in parallel 
                        to MOD2 SCL*/
                    >;
                    fsl,drive-strength = <MXS_DRIVE_4mA>;
                    fsl,voltage = <MXS_VOLTAGE_HIGH>;
                    fsl,pull-up = <MXS_PULL_DISABLE>;
                };

            };

            can1: can@80034000 {
                pinctrl-names = "default";
                pinctrl-0 = <&can1_pins_a>;
                status = "okay";
            };
        };

        apbx@80040000 {
            spdif: spdif@80054000 {
                pinctrl-names = "default";
                pinctrl-0 = <&spdif_pins>;
                status = "okay";
            };

            lradc@80050000 {
                status = "okay";
            };

            mxs_rtc: rtc@80056000 {
                status = "okay";
            };

            i2c0: i2c@80058000 {
                pinctrl-names = "default";
                pinctrl-0 = <&i2c0_pins_a>;
                status = "okay";
                clock-frequency = <400000>;
            };

            pwm: pwm@80064000 {
                pinctrl-names = "default";
                pinctrl-0 = <&pwm3_pins_a>;
                status = "okay";
            };

            duart: serial@80074000 {
                pinctrl-names = "default";
                pinctrl-0 = <&duart_pins_a>;
                status = "okay";
            };

            auart0: serial@8006a000 {
                pinctrl-names = "default";
                pinctrl-0 = <&auart0_pins_a>;
                status = "okay";
            };

            auart1: serial@8006c000 {
                pinctrl-names = "default";
                pinctrl-0 = <&auart1_3pins_a>;
                status = "okay";
                linux,rs485-enabled-at-boot-time;
            };

            auart2: serial@8006e000 {
                pinctrl-names = "default";
                pinctrl-0 = <&auart2_3pins_a>;
                status = "okay";
                linux,rs485-enabled-at-boot-time;
            };

            auart3: serial@80070000 {
                pinctrl-names = "default";
                pinctrl-0 = <&auart3_3pins_a>;
                status = "okay";
                linux,rs485-enabled-at-boot-time;
            };

            auart4: serial@80072000 {
                pinctrl-names = "default";
                pinctrl-0 = <&auart4_3pins_b>;
                status = "okay";
                linux,rs485-enabled-at-boot-time;
            };

            usbphy0: usbphy@8007c000 {
                status = "okay";
            };

            usbphy1: usbphy@8007e000 {
                status = "okay";
            };
        };
    };

    ahb@80080000 {
        usb0: usb@80080000 {
            vbus-supply = <&reg_usb0_vbus>;
            status = "okay";
            dr_mode = "otg";
        };

        usb1: usb@80090000 {
            vbus-supply = <&reg_usb1_vbus>;
            status = "okay";
            dr_mode = "host";
        };

        mac0: ethernet@800f0000 {
            phy-mode = "rmii";
            pinctrl-names = "default";
            pinctrl-0 = <&mac0_pins_a>;
            phy-handle = <&ethphy0>;
            phy-reset-gpios = <&gpio4 13 0>;
            phy-reset-duration = <100>;
            status = "okay";

            mdio {
                #address-cells = <1>;
                #size-cells = <0>;

                ethphy0: ethernet-phy@0 {
                    compatible = "ethernet-phy-ieee802.3-c22";
                    max-speed = <100>;
                    reg = <0>;
                    smsc,disable-energy-detect;
                };

                ethphy1: ethernet-phy@1 {
                    compatible = "ethernet-phy-ieee802.3-c22";
                    max-speed = <100>;
                    reg = <1>;
                    smsc,disable-energy-detect;
                };
            };
        };

        mac1: ethernet@800f4000 {
            phy-mode = "rmii";
            pinctrl-names = "default";
            pinctrl-0 = <&mac1_pins_a>;
            phy-handle = <&ethphy1>;
            status = "disabled";
        };
    };

    regulators {
        compatible = "simple-bus";

        reg_3p3v: 3p3v {
            compatible = "regulator-fixed";
            regulator-name = "3P3V";
            regulator-min-microvolt = <3300000>;
            regulator-max-microvolt = <3300000>;
            regulator-always-on;
        };

        reg_usb0_vbus: usb0_vbus {
            compatible = "regulator-fixed";
            regulator-name = "usb0_vbus";
            regulator-min-microvolt = <5000000>;
            regulator-max-microvolt = <5000000>;

            pinctrl-names = "default";
            pinctrl-0 = <&usb0_pins_gpio>;

            gpio = <&gpio1 24 0>;
            enable-active-high;
        };

        reg_usb1_vbus: usb1_vbus {
            compatible = "regulator-fixed";
            regulator-name = "usb1_vbus";
            regulator-min-microvolt = <3300000>;
            regulator-max-microvolt = <3300000>;

            pinctrl-names = "default";
            pinctrl-0 = <&usb1_pins_gpio>;

            gpio = <&gpio3 20 0>;
            /* active low */
        };
    };

    leds {
        compatible = "gpio-leds";
        pinctrl-names = "default";
        pinctrl-0 = <&leds_pin_gpio>;

        green {
            label = "green";
            gpios = <&gpio3 23 0>;
            linux,default-trigger = "default-off";
            default-state = "on";
            open-drain;
        };

        red {
            label = "red";
            gpios = <&gpio3 26 0>;
            linux,default-trigger = "timer";
        };
    };

    /* Enable 1-wire network on terminal block W1 */
    onewire@0 {
        compatible = "w1-gpio";
        pinctrl-names = "default";
        pinctrl-0 = <&w1_pins_gpio>;

        gpios = <&gpio2 13 0>;
        pu-gpios = <&gpio2 15 0>;
    };

    mcp6542: watchdog {
        /* watchdog timer on mcp6542  */
        compatible = "linux,wdt-gpio";
        gpios = <&gpio2 12 0>;
        hw_algo = "toggle";
        hw_margin_ms = <100>;
        always-running;
        timeout-sec = <30>;
        status = "okay";
    };

    sound-spdif {
        compatible = "fsl,mxs-spdif-audio";
        model = "On-board SPDIF";
        spdif-controller = <&spdif>;
    };

    lirc-rfm69 {
        compatible = "lirc-pwm";
        gpio-recv = <&gpio1 5 0>;
        gpio-recv-disable-filter;
    };

<<<<<<< HEAD
    i2c_rtc_wb59: i2c_rtc_wb59@0 {
        pinctrl-names = "default";
        pinctrl-0 = <&pins_rtc_wb59>;

        compatible = "i2c-gpio";

        #address-cells = <1>;
        #size-cells = <0>;

        gpios = <
            &gpio2 21 0 /* sda */
            &gpio2 26 0 /* scl */
        >;

        i2c-gpio,delay-us = <10>;        /* ~100 kHz */

        status = "okay";

        rtc@51 {
            compatible = "nxp,pcf8563";
            reg = <0x51>;
        };
    };
=======
	wirenboard {
		adc-type = <3>;
		pwm-buzzer = <3>;

		gpios {
			A1_OUT {
				gpios = <&gpio0 26 0>;
				output-low;
			};

			A2_OUT {
				gpios = <&gpio0 16 0>;
				output-low;
			};

			A3_OUT {
				gpios = <&gpio0 24 0>;
				output-low;
			};

			A4_OUT {
				gpios = <&gpio0 20 0>;
				output-low;
			};

			A1_IN {
				gpios = <&gpio0 6 1>;
				input;
			};

			A2_IN {
				gpios = <&gpio0 7 1>;
				input;
			};

			A3_IN {
				gpios = <&gpio0 28 1>;
				input;
			};

			A4_IN {
				gpios = <&gpio0 27 1>;
				input;
			};

			R1_IN {
				gpios = <&gpio0 5 1>;
				input;
			};

			BATTERY_PRESENT {
				gpios = <&gpio1 25 1>;
				input;
			};

			BATTERY_CHARGING {
				gpios = <&gpio3 30 1>;
				input;
			};

			5V_OUT {
				gpios = <&gpio2 14 0>;
				output-low;
			};

			MOD3_OFF {
				gpios = <&gpio2 26 0>;
				output-low;
				internal;
			};
		};

		gsm {
			power-type = <2>;
			gpio-power = <&gpio0 17 0>;
			gpio-pwrkey = <&gpio0 2 0>;
			gpio-status = <&gpio1 7 1>;
		};

		rfm {
			gpio-irq = <&gpio1 6 0>;
			gpio-dio2 = <&gpio1 5 0>;
			spi-major-minor = <32765 0>;
		};
	};

>>>>>>> c84eb764
};<|MERGE_RESOLUTION|>--- conflicted
+++ resolved
@@ -653,7 +653,6 @@
         gpio-recv-disable-filter;
     };
 
-<<<<<<< HEAD
     i2c_rtc_wb59: i2c_rtc_wb59@0 {
         pinctrl-names = "default";
         pinctrl-0 = <&pins_rtc_wb59>;
@@ -677,7 +676,7 @@
             reg = <0x51>;
         };
     };
-=======
+
 	wirenboard {
 		adc-type = <3>;
 		pwm-buzzer = <3>;
@@ -764,5 +763,4 @@
 		};
 	};
 
->>>>>>> c84eb764
 };